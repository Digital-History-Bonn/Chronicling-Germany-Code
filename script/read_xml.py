"""
Module contains read xml functions for all datasets. Data will be writen into a dictionary
mypy typing is ignored for this dictionary
"""
import re
from typing import Dict, List, Tuple, Union

from bs4 import BeautifulSoup, ResultSet


def read_transcribus(
    path: str,
) -> Dict[str, Union[List[int], Dict[str, List[List[List[int]]]]]]:
    """
    reads xml file and returns dictionary containing annotations
    :param path: path to file
    :return: dictionary {height: , width: , tags: {tag_name_1: [], tag_name_2: [], ...}}
    """
    with open(path, "r", encoding="utf-8") as file:
        data = file.read()

    bs_data = BeautifulSoup(data, "xml")
    tags_dict = {"TextLine": []}  # type: ignore

    tags_dict = find_regions(bs_data, "TextRegion", True, "TextLine", tags_dict)
    tags_dict = find_regions(bs_data, "SeparatorRegion", False, "", tags_dict)

    page = bs_data.find("Page")

<<<<<<< HEAD
    if page:
        return {"size": [int(page['imageWidth']), int(page['imageHeight'])], 'tags': tags_dict}
    return {}
=======
    return {
        "size": [int(page["imageWidth"]), int(page["imageHeight"])],
        "tags": tags_dict,
    }
>>>>>>> 3473cd22


def find_regions(
    data: BeautifulSoup,
    tag: str,
    search_children: bool,
    child_tag: str,
    tags_dict: Dict[str, List[List[List[int]]]],
) -> Dict[str, List[List[List[int]]]]:
    """
    returns dictionary with all coordinates of specified regions
    :param data: BeautifulSoup xml data
    :param tag: tag to be found
    :param search_children: only True if there are children to be included
    :param child_tag: children tag to be found
    :param tags_dict: dictionary to contain region data
    :return: tags: {tag_name_1: [], tag_name_2: [], ...}
    """
    regions = data.find_all(tag)
    for region in regions:
        region_type_matches = re.search(
            r"readingOrder \{index:(.+?);} structure \{type:(.+?);}", region["custom"]
        )
        if region_type_matches is None:
            region_type = "UnknownRegion"
        else:
            region_type = region_type_matches.group(2)
        if region_type not in tags_dict:
            tags_dict[region_type] = []
        tags_dict[region_type].append(
            [pair.split(",") for pair in region.Coords["points"].split()]
        )
        if search_children:
            lines = region.find_all(child_tag)
            if child_tag not in tags_dict:
                tags_dict[child_tag] = []
            for line in lines:
                tags_dict[child_tag].append(
                    [pair.split(",") for pair in line.Coords["points"].split()]
                )
    return tags_dict


def read_hlna2013(
    path: str,
) -> Dict[str, Union[List[int], Dict[str, List[List[Tuple[int, int]]]]]]:
    """
    reads xml file and returns important information in dict
    :param path: path to file
    :return: dict with important information
    """
    annotation: Dict[str, Union[List[int], Dict[str, List[List[Tuple[int, int]]]]]] = {}
    tables: List[List[Tuple[int, int]]] = []
    with open(path, "r", encoding="utf-8") as file:
        data = file.read()

    # read xml
    bs_data = BeautifulSoup(data, "xml")
    annotation["size"] = [
        int(bs_data.find("Page").get("imageHeight")),
        int(bs_data.find("Page").get("imageWidth")),
    ]
    annotation["tags"] = {"table": tables}

    text_regions = bs_data.find_all("TextRegion")
    separator_regions = bs_data.find_all("SeparatorRegion")
    table_regions = bs_data.find_all("TableRegion")

    get_coordinates(annotation, separator_regions, text_regions)

    # get coordinates of all Tables
    for table in table_regions:
        coord = table.find("Coords")
        tables.append(
            [(int(p.get("x")), int(p.get("y"))) for p in coord.find_all("Point")]
        )

    return annotation


def get_coordinates(
    annotation: Dict[str, Union[List[int], Dict[str, List[List[Tuple[int, int]]]]]],
    separator_regions: ResultSet,
    text_regions: ResultSet,
) -> None:
    """Append coordinates to annotation dictionary
    :param annotation: dictionary to contain data
    :param separator_regions: set of coordinates in string format
    :param text_regions: set of coordinates in string format
    """
    # get coordinates of all TextRegions
    paragraphs = []
    headings = []
    header = []
    unknown_region = []
    for sep in text_regions:
        coord = sep.find("Coords")
        if sep.get("type") == "heading":
            headings.append(
                [(int(p.get("x")), int(p.get("y"))) for p in coord.find_all("Point")]
            )
        elif sep.get("type") == "paragraph":
            paragraphs.append(
                [(int(p.get("x")), int(p.get("y"))) for p in coord.find_all("Point")]
            )
        elif sep.get("type") == "header":
            header.append(
                [(int(p.get("x")), int(p.get("y"))) for p in coord.find_all("Point")]
            )
        else:
            unknown_region.append(
                [(int(p.get("x")), int(p.get("y"))) for p in coord.find_all("Point")]
            )
    annotation["tags"]["article"] = paragraphs  # type: ignore
    annotation["tags"]["heading"] = headings  # type: ignore
    annotation["tags"]["header"] = header  # type: ignore
    annotation["tags"]["UnknownRegion"] = unknown_region  # type: ignore
    # get coordinates of all seperators
    separator = []
    for sep in separator_regions:
        coord = sep.find("Coords")
        separator.append(
            [(int(p.get("x")), int(p.get("y"))) for p in coord.find_all("Point")]
        )
    annotation["tags"]["separator_vertical"] = separator  # type: ignore<|MERGE_RESOLUTION|>--- conflicted
+++ resolved
@@ -27,16 +27,9 @@
 
     page = bs_data.find("Page")
 
-<<<<<<< HEAD
     if page:
         return {"size": [int(page['imageWidth']), int(page['imageHeight'])], 'tags': tags_dict}
     return {}
-=======
-    return {
-        "size": [int(page["imageWidth"]), int(page["imageHeight"])],
-        "tags": tags_dict,
-    }
->>>>>>> 3473cd22
 
 
 def find_regions(
