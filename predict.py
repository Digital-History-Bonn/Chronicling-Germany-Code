"""Module for loading Model and predicting images"""
import argparse
import datetime
import os
from typing import Union, List, Any

import numpy as np
import sklearn  # type: ignore
import tensorflow as tf  # type: ignore
import torch  # type: ignore
import tqdm  # type: ignore
from PIL import Image  # type: ignore
from numpy import ndarray
from torch.nn import CrossEntropyLoss
from torch.utils.data import DataLoader

import train
from model import DhSegment
from news_dataset import NewsDataset
from utils import get_file

IN_CHANNELS, OUT_CHANNELS = 3, 10

SCALE = train.PREDICT_SCALE


def _get_model(path: str) -> DhSegment:
    # create model
    result: DhSegment = DhSegment([3, 4, 6, 4], in_channels=IN_CHANNELS, out_channel=OUT_CHANNELS)
    result = result.float()
    result.load(path)
    result.to(DEVICE)
    result.eval()
    return result


def get_output_filenames(output_path: Union[str, List[Any]], input_path: Union[str, List[Any]]) -> \
        Union[str, List[Any]]:
    """returns generated output name or output name from args"""

    return output_path or list(map(lambda f: f'{os.path.splitext(f)[0]}_OUT.png', input_path))


def get_args() -> argparse.Namespace:
    """defines arguments"""
    parser = argparse.ArgumentParser(description='Predict masks from input images')
    parser.add_argument('--model', '-m', default='model.pt', metavar='FILE',
                        help='Specify the file in which the model is stored')
    parser.add_argument('--input', '-i', metavar='INPUT', nargs='+', help='Filenames of input images')
    parser.add_argument('--output', '-o', metavar='OUTPUT', nargs='+', help='Filenames of output images')
    parser.add_argument('--scale', '-s', metavar='scale', type=float, default=SCALE,
                        help='Scale factor for the input images')
    parser.add_argument('--with-validation', '-v', dest='val', action='store_true',
                        help='If True, news_dataset must be linked to a Directory containing validation data, '
                             'similar to data loaded in train.py. This data will be validated, results are logged '
                             'with tensor board ')
    parser.add_argument('--name', '-n', metavar='NAME', type=str,
                        default=datetime.datetime.now().strftime("%Y%m%d-%H%M%S"),
                        help='name of run in tensorboard')

    return parser.parse_args()


def run_validation(scale: float):
<<<<<<< HEAD
    """runs validation on data of NewsDataset"""
=======
    """runs validation on complete dataset of NewsDataset"""
>>>>>>> 16cbe9d6
    dataset = NewsDataset(scale=scale, crop=False)
    loader = DataLoader(dataset, batch_size=1, shuffle=False, num_workers=1)
    loss_fn = CrossEntropyLoss(weight=torch.tensor(train.LOSS_WEIGHTS)).to(DEVICE)
    step = 0
    for data in tqdm.tqdm(loader, desc='validation_round', total=len(loader)):
        print(f"{torch.cuda.memory_allocated(DEVICE)=}")
        val_image = data[0].to(DEVICE)
        target = data[1].to(DEVICE)

        prediction = model(val_image)
        loss = loss_fn(prediction, target)

        prediction = prediction.detach().cpu().numpy()
        loss = loss.detach().cpu().numpy()
        target = target.detach().cpu().numpy()
        val_image = val_image.detach().cpu()

        prediction = np.argmax(prediction, axis=1)
        jaccard_score = sklearn.metrics.jaccard_score(target.flatten(), prediction.flatten(), average='macro')
        accuracy_score = sklearn.metrics.accuracy_score(target.flatten(), prediction.flatten())
        target = torch.tensor(target)
        prediction = torch.tensor(prediction)

        with summary_writer.as_default():
            tf.summary.scalar('loss', loss, step=step)
            tf.summary.scalar('accuracy', accuracy_score, step=step)
            tf.summary.scalar('jaccard score', jaccard_score, step=step)
<<<<<<< HEAD
            tf.summary.image('image', torch.permute(val_image.float() / 255, (0, 2, 3, 1)),
=======
            tf.summary.image('image', torch.permute(val_image, (0, 2, 3, 1)),
>>>>>>> 16cbe9d6
                             step=step)
            tf.summary.image('target', torch.unsqueeze(target.float(), 3) / OUT_CHANNELS, step=step)
            tf.summary.image('prediction', torch.unsqueeze(prediction.float(), 3) / OUT_CHANNELS, step=step)

            step += 1

        del val_image, target, prediction, loss
        torch.cuda.empty_cache()


if __name__ == '__main__':
    args = get_args()

    train_log_dir = 'logs/runs/' + args.name
    summary_writer = tf.summary.create_file_writer(train_log_dir)

<<<<<<< HEAD
    DEVICE = torch.device('cuda:0' if torch.cuda.is_available() else 'cpu')
=======
    DEVICE = torch.device('cuda:1' if torch.cuda.is_available() else 'cpu')
>>>>>>> 16cbe9d6

    model = _get_model(args.model)

    if args.val:
        run_validation(args.scale)
    else:
        in_files = args.input
        out_files = get_output_filenames(args.output, args.input)

        for i, filename in enumerate(in_files):
            image = get_file(filename, scale=args.scale)
            pred: ndarray = np.array(model.predict(torch.tensor(image).to(DEVICE)))
            result_img = Image.fromarray(pred).convert('RGB')
            result_img.save(out_files[i])<|MERGE_RESOLUTION|>--- conflicted
+++ resolved
@@ -62,11 +62,7 @@
 
 
 def run_validation(scale: float):
-<<<<<<< HEAD
-    """runs validation on data of NewsDataset"""
-=======
     """runs validation on complete dataset of NewsDataset"""
->>>>>>> 16cbe9d6
     dataset = NewsDataset(scale=scale, crop=False)
     loader = DataLoader(dataset, batch_size=1, shuffle=False, num_workers=1)
     loss_fn = CrossEntropyLoss(weight=torch.tensor(train.LOSS_WEIGHTS)).to(DEVICE)
@@ -94,11 +90,7 @@
             tf.summary.scalar('loss', loss, step=step)
             tf.summary.scalar('accuracy', accuracy_score, step=step)
             tf.summary.scalar('jaccard score', jaccard_score, step=step)
-<<<<<<< HEAD
             tf.summary.image('image', torch.permute(val_image.float() / 255, (0, 2, 3, 1)),
-=======
-            tf.summary.image('image', torch.permute(val_image, (0, 2, 3, 1)),
->>>>>>> 16cbe9d6
                              step=step)
             tf.summary.image('target', torch.unsqueeze(target.float(), 3) / OUT_CHANNELS, step=step)
             tf.summary.image('prediction', torch.unsqueeze(prediction.float(), 3) / OUT_CHANNELS, step=step)
@@ -115,11 +107,7 @@
     train_log_dir = 'logs/runs/' + args.name
     summary_writer = tf.summary.create_file_writer(train_log_dir)
 
-<<<<<<< HEAD
     DEVICE = torch.device('cuda:0' if torch.cuda.is_available() else 'cpu')
-=======
-    DEVICE = torch.device('cuda:1' if torch.cuda.is_available() else 'cpu')
->>>>>>> 16cbe9d6
 
     model = _get_model(args.model)
 
