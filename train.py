"""
module for training the segmentation model.
"""
import datetime

import numpy as np
import sklearn.metrics  # type: ignore
import tensorflow as tf  # type: ignore
import torch
import tqdm  # type: ignore
from torch.nn import CrossEntropyLoss
from torch.optim import AdamW
from torch.utils.data import DataLoader
<<<<<<< HEAD
import numpy as np
import tqdm
from news_dataset import NewsDataset
=======

from NewsDataset import NewsDataset
>>>>>>> 56672998
from model import DhSegment

EPOCHS = 5
BATCH_SIZE = 4
DATALOADER_WORKER = 1
IN_CHANNELS, OUT_CHANNELS = 3, 10
LEARNING_RATE = 0.01  # 0,0001 seems to work well
LOSS_WEIGHTS = [1.0, 10.0, 10.0, 10.0, 1.0, 10.0, 10.0, 10.0, 10.0, 10.0]  # 1 and 5 seems to work well

# set random seed for reproducibility
torch.manual_seed(42)


def train(load_model=None, save_model=None):
    """
    train function. Initializes dataloaders and optimzer.
    :param load_model: (default: None) path to model to load
    :param save_model: (default: None) path to save the model
    :return: None
    """
    # create model
    model = DhSegment([3, 4, 6, 4], in_channels=IN_CHANNELS, out_channel=OUT_CHANNELS, load_resnet_weights=True)

    model = model.float()

    # load model if argument is None it does nothing
    model.load(load_model)

    # load data
    dataset = NewsDataset()

    # splitting with fractions should work according to pytorch doc, but it does not
    train_set, validation_set, _ = dataset.random_split([.9, .05, .05])
    print(f"train size: {len(train_set)}, test size: {len(validation_set)}")

    print(f"ration between classes: {train_set.class_ratio(OUT_CHANNELS)}")

    # set optimizer and loss_fn
    optimizer = AdamW(model.parameters(), lr=LEARNING_RATE, weight_decay=1e-4)
    loss_fn = CrossEntropyLoss()  # weight=torch.tensor(LOSS_WEIGHTS)

    train_loader = torch.utils.data.DataLoader(train_set, batch_size=BATCH_SIZE, shuffle=True,
                                               num_workers=DATALOADER_WORKER)
    val_loader = DataLoader(validation_set, batch_size=BATCH_SIZE, shuffle=False, num_workers=DATALOADER_WORKER)

    train_loop(train_loader, len(train_set), model, loss_fn, optimizer, val_loader)

    model.save(save_model)


def train_loop(train_loader: DataLoader, n_train: int, model: torch.nn.Module, loss_fn: torch.nn.Module,
               optimizer: torch.optim.Optimizer, val_loader: DataLoader):
    """
    executes all training epochs. After each epoch a validation round is performed.
    :param train_loader: Dataloader object
    :param n_train: size of train data
    :param model: model to train
    :param loss_fn: loss function to optimize
    :param optimizer: optimizer to use
    :param val_loader: dataloader with validation data
    :return: None
    """

    if DEVICE == 'cuda':
        model.cuda()
        loss_fn.cuda()

        step = 0
    for epoch in range(1, EPOCHS + 1):
        model.train()

        with tqdm.tqdm(total=n_train, desc=f'Epoch {epoch}/{EPOCHS}', unit='img') as pbar:
<<<<<<< HEAD
            for images, true_masks in train_loader:

=======
            for images, true_masks, _ in train_loader:
>>>>>>> 56672998
                images = images.to(DEVICE)
                true_masks = true_masks.to(DEVICE)

                # Compute prediction and loss
                pred = model(images)
                loss = loss_fn(pred, true_masks)

                # Backpropagation
                optimizer.zero_grad(set_to_none=True)
                loss.backward()
                optimizer.step()

                # update description
                pbar.update(images.shape[0])
                pbar.set_postfix(**{'loss (batch)': loss.item()})

                # update tensor board logs
                step += 1
                with summary_writer.as_default():
                    tf.summary.scalar('train loss', loss.item(), step=step)

                # delete data from gpu cache
                del images, true_masks, pred, loss
                torch.cuda.empty_cache()

        validation(val_loader, model, loss_fn, epoch, step)


def validation(val_loader: DataLoader, model, loss_fn, epoch: int, step: int):
    """
    Executes one validation round, containing the evaluation of the current model on the entire validation set.
    :param model: model to validate
    :param loss_fn: loss_fn to validate with
    :param val_loader: dataloader with validation data
    :param epoch: current epoch value for logging
    :param step: current batch related step value for logging. Count of batches that have been loaded.
    :return: None
    """

    model.eval()

    size = len(val_loader)

    loss_sum = 0
    jaccard_sum = 0
    accuracy_sum = 0
<<<<<<< HEAD
    for images, true_masks in tqdm.tqdm(val_loader, desc='validation_loop', total=size):
=======
    for images, targets, _ in tqdm.tqdm(val_loader, desc='validation_round', total=size):
>>>>>>> 56672998
        # Compute prediction and loss
        images = images.to(DEVICE)
        targets = targets.to(DEVICE)

        pred = model(images)
        loss = loss_fn(pred, targets)

        pred = pred.detach().cpu().numpy()
        loss = loss.detach().cpu().numpy()

        targets = targets.detach().cpu().numpy()

        loss_sum += loss
        pred = np.argmax(pred, axis=1)
        jaccard_sum += sklearn.metrics.jaccard_score(targets.flatten(), pred.flatten(), average='macro')
        accuracy_sum += sklearn.metrics.accuracy_score(targets.flatten(), pred.flatten())

        del images, targets, pred, loss
        torch.cuda.empty_cache()

<<<<<<< HEAD
    print(f"average loss: {loss_sum / size}")
    print(f"average accuracy: {accuracy_sum / size}")
    print(f"average jaccard score: {jaccard_sum / size}")  # Intersection over Union
=======
    image, target, _ = val_loader.dataset[0]
    image = torch.unsqueeze(image.to(DEVICE), 0)
    pred = model(image).argmax(dim=1).float()

    # update tensor board logs
    with summary_writer.as_default():
        tf.summary.scalar('val loss', loss_sum / size, step=step)
        tf.summary.scalar('val accuracy', accuracy_sum / size, step=step)
        tf.summary.scalar('val jaccard score', jaccard_sum / size, step=step)
        tf.summary.scalar('epoch', epoch, step=step)
        tf.summary.image('val image', torch.transpose(image.cpu(), 3, 1).T, step=step)
        tf.summary.image('val target', torch.unsqueeze(
            torch.unsqueeze(target.float().cpu() / torch.max(target.float().cpu()), 0), 3), step=step)
        tf.summary.image('val prediction', torch.unsqueeze(pred.cpu(), 3), step=step)
>>>>>>> 56672998


if __name__ == '__main__':
    DEVICE = "cuda" if torch.cuda.is_available() else "cpu"
    print(f"Using {DEVICE} device")

    # setup tensor board
    current_time = datetime.datetime.now().strftime("%Y%m%d-%H%M%S")
    train_log_dir = 'logs/runs/' + current_time
    summary_writer = tf.summary.create_file_writer(train_log_dir)

    train(load_model=None, save_model='Models/model.pt')<|MERGE_RESOLUTION|>--- conflicted
+++ resolved
@@ -1,24 +1,12 @@
-"""
-module for training the segmentation model.
-"""
-import datetime
-
-import numpy as np
-import sklearn.metrics  # type: ignore
-import tensorflow as tf  # type: ignore
+import sklearn.metrics
 import torch
 import tqdm  # type: ignore
 from torch.nn import CrossEntropyLoss
 from torch.optim import AdamW
 from torch.utils.data import DataLoader
-<<<<<<< HEAD
 import numpy as np
 import tqdm
 from news_dataset import NewsDataset
-=======
-
-from NewsDataset import NewsDataset
->>>>>>> 56672998
 from model import DhSegment
 
 EPOCHS = 5
@@ -91,12 +79,8 @@
         model.train()
 
         with tqdm.tqdm(total=n_train, desc=f'Epoch {epoch}/{EPOCHS}', unit='img') as pbar:
-<<<<<<< HEAD
             for images, true_masks in train_loader:
 
-=======
-            for images, true_masks, _ in train_loader:
->>>>>>> 56672998
                 images = images.to(DEVICE)
                 true_masks = true_masks.to(DEVICE)
 
@@ -136,6 +120,7 @@
     :return: None
     """
 
+    device = "cuda" if torch.cuda.is_available() else "cpu"
     model.eval()
 
     size = len(val_loader)
@@ -143,11 +128,7 @@
     loss_sum = 0
     jaccard_sum = 0
     accuracy_sum = 0
-<<<<<<< HEAD
-    for images, true_masks in tqdm.tqdm(val_loader, desc='validation_loop', total=size):
-=======
-    for images, targets, _ in tqdm.tqdm(val_loader, desc='validation_round', total=size):
->>>>>>> 56672998
+    for images, true_masks in tqdm.tqdm(val_loader, desc='validation_round', total=size):
         # Compute prediction and loss
         images = images.to(DEVICE)
         targets = targets.to(DEVICE)
@@ -168,11 +149,6 @@
         del images, targets, pred, loss
         torch.cuda.empty_cache()
 
-<<<<<<< HEAD
-    print(f"average loss: {loss_sum / size}")
-    print(f"average accuracy: {accuracy_sum / size}")
-    print(f"average jaccard score: {jaccard_sum / size}")  # Intersection over Union
-=======
     image, target, _ = val_loader.dataset[0]
     image = torch.unsqueeze(image.to(DEVICE), 0)
     pred = model(image).argmax(dim=1).float()
@@ -187,7 +163,6 @@
         tf.summary.image('val target', torch.unsqueeze(
             torch.unsqueeze(target.float().cpu() / torch.max(target.float().cpu()), 0), 3), step=step)
         tf.summary.image('val prediction', torch.unsqueeze(pred.cpu(), 3), step=step)
->>>>>>> 56672998
 
 
 if __name__ == '__main__':
