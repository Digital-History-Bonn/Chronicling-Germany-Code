--- conflicted
+++ resolved
@@ -4,11 +4,7 @@
 
 import datetime
 import argparse
-<<<<<<< HEAD
 from typing import List, Tuple
-=======
-from typing import List
->>>>>>> 16cbe9d6
 import random
 
 import numpy as np
@@ -22,17 +18,10 @@
 from torchmetrics.classification import MulticlassAccuracy # type: ignore
 from torchvision import transforms  # type: ignore
 
-<<<<<<< HEAD
 import preprocessing
 from model import DhSegment
 from news_dataset import NewsDataset
 from utils import get_file
-=======
-import preprocessing  # type: ignore
-from model import DhSegment  # type: ignore
-from news_dataset import NewsDataset  # type: ignore
-from utils import get_file # type: ignore
->>>>>>> 16cbe9d6
 
 EPOCHS = 1
 VAL_EVERY = 250
@@ -100,23 +89,15 @@
 
     # print(f"ration between classes: {train_set.class_ratio(OUT_CHANNELS)}")
 
-<<<<<<< HEAD
-    # set optimizer
-=======
     # set mean and std in model for normalization
     model.means = torch.tensor((0.485, 0.456, 0.406))
     model.stds = torch.tensor((0.229, 0.224, 0.225))
 
     # set optimizer and loss_fn
->>>>>>> 16cbe9d6
     optimizer = Adam(model.parameters(), lr=lr)  # weight_decay=1e-4
 
     train_loader = torch.utils.data.DataLoader(train_set, batch_size=batch_size, shuffle=True,
                                                num_workers=DATALOADER_WORKER, drop_last=True)
-<<<<<<< HEAD
-
-=======
->>>>>>> 16cbe9d6
     val_loader = DataLoader(validation_set, batch_size=batch_size, shuffle=False, num_workers=DATALOADER_WORKER,
                             drop_last=True)
 
@@ -150,7 +131,6 @@
 
         with tqdm.tqdm(total=(len(train_loader)), desc=f'Epoch {epoch}/{epochs}', unit='batches') as pbar:
             for images, targets in train_loader:
-<<<<<<< HEAD
                 # because of cropping, each element in a batch contains all cropped images of one full size image. This
                 # tensor will be flattend to be shuffled within the batch
                 data = torch.cat((torch.flatten(images, start_dim=0, end_dim=1),
@@ -158,21 +138,6 @@
                 indices = torch.randperm(data.shape[0])
                 data = data[indices]
                 loss = run_batches(data, loss_fn, model, optimizer, batch_size)
-=======
-                # Compute prediction and loss
-                augmentations = get_augmentations()
-                data = augmentations(torch.concat((images, targets[:, np.newaxis, :, :]), dim=1))
-                images = data[:, :-1].to(device=DEVICE, dtype=torch.float32)
-                targets = data[:, -1].to(device=DEVICE, dtype=torch.long)
-
-                preds = model(images)
-                loss = loss_fn(preds, targets)
-
-                # Backpropagation
-                optimizer.zero_grad(set_to_none=True)
-                loss.backward()
-                optimizer.step()
->>>>>>> 16cbe9d6
 
                 # update description
                 pbar.update(1)
@@ -181,22 +146,12 @@
                 # update tensor board logs
                 step += 1
                 with summary_writer.as_default():
-<<<<<<< HEAD
-                    tf.summary.scalar('train loss', loss, step=step)
-                    # tf.summary.image('train image', torch.permute(batch_images.cpu(), (0, 2, 3, 1)), step=step)
-                    # tf.summary.image('train prediction', preds.float().detach().cpu().argmax(axis=1)[:, :, :, None] / OUT_CHANNELS, step=step)
-                    # tf.summary.image('train batch_targets', batch_targets[:, :, :, None].float().cpu() / OUT_CHANNELS, step=step)
-
-                # delete data from gpu cache
-                del images, targets, loss, data
-=======
                     tf.summary.scalar('train loss', loss.item(), step=step)
                     tf.summary.scalar('batch mean', images.detach().cpu().mean(), step=step)
                     tf.summary.scalar('batch std', images.detach().cpu().std(), step=step)
 
                 # delete data from gpu cache
-                del images, targets, preds, loss, data
->>>>>>> 16cbe9d6
+                del images, targets, loss, data
                 torch.cuda.empty_cache()
 
                 if step % VAL_EVERY == 0:
@@ -248,7 +203,6 @@
 def validation(val_loader: DataLoader, model, loss_fn, epoch: int, step: int, batch_size: int):
     """
     Executes one validation round, containing the evaluation of the current model on the entire validation set.
-    :param batch_size: batch size
     :param model: model to validate
     :param loss_fn: loss_fn to validate with
     :param val_loader: dataloader with validation data
@@ -263,7 +217,6 @@
 
     size = len(val_loader)
 
-<<<<<<< HEAD
     for images, targets in tqdm.tqdm(val_loader, desc='validation_round', total=size):
         # Compute prediction and loss
         data = torch.cat((torch.flatten(images, start_dim=0, end_dim=1),
@@ -272,16 +225,6 @@
                                                           model)
 
     val_logging(accuracy_sum, epoch, jaccard_sum, loss, model, step, val_loader)
-=======
-    loss_sum = 0
-    jaccard_sum = 0
-    accuracy_sum = 0
-    class_accs = np.zeros(OUT_CHANNELS)
-    for images, targets in tqdm.tqdm(val_loader, desc='validation_round', total=size):
-        # Compute prediction and loss
-        images = images.to(DEVICE)
-        targets = targets.to(DEVICE)
->>>>>>> 16cbe9d6
 
 
 def run_val_batches(batch_size, data, loss_fn, model):
@@ -311,29 +254,17 @@
         batch_loss = loss_fn(pred, batch_targets)
 
         pred = pred.detach().cpu().numpy()
-<<<<<<< HEAD
         batch_loss = batch_loss.detach().cpu().numpy()
 
         batch_targets = batch_targets.detach().cpu().numpy()
-=======
-        loss = loss.detach().cpu().numpy()
-        targets = targets.detach().cpu().numpy()
->>>>>>> 16cbe9d6
 
         loss += batch_loss
         pred = np.argmax(pred, axis=1)
-<<<<<<< HEAD
         jaccard_sum += sklearn.metrics.jaccard_score(batch_targets.flatten(), pred.flatten(), average='macro')
         accuracy_sum += sklearn.metrics.accuracy_score(batch_targets.flatten(), pred.flatten())
-=======
-        jaccard_sum += sklearn.metrics.jaccard_score(targets.flatten(), pred.flatten(), average='macro')
-        accuracy_sum += sklearn.metrics.accuracy_score(targets.flatten(), pred.flatten())
-        class_accs += multi_class_accuracy(torch.tensor(pred).flatten(), torch.tensor(targets).flatten()).numpy()
->>>>>>> 16cbe9d6
 
         del pred, batch_loss
         torch.cuda.empty_cache()
-<<<<<<< HEAD
     return accuracy_sum, jaccard_sum, loss / count
 
 
@@ -349,32 +280,9 @@
     :param val_loader: dataloader with validation data
     """
     size = len(val_loader)
-    image, target = val_loader.dataset[random.randint(0, size * int(val_loader.batch_size) -1)]
+    image, target = val_loader.dataset[random.randint(0, (size * val_loader.batch_size if val_loader.batch_size else 1) -1)]
     rand_index = random.randint(0, image.shape[0])
     image = torch.unsqueeze(image[rand_index].to(DEVICE), 0)
-=======
-
-    val_logging(epoch, step, accuracy_sum, class_accs, jaccard_sum, loss_sum, model,  val_loader)
-
-
-def val_logging(epoch: int, step: int, accuracy_sum: float, class_acc: np.ndarray, jaccard_sum: float, loss_sum: float,
-                model: DhSegment,  val_loader: DataLoader):
-    """
-    logges teh given data on tensorboard also predicts a random crop from val_loader and the page at LOGGING_IMAGE
-    :param epoch: epoch the trainings-process is in
-    :param step: the step of the trainings-process
-    :param accuracy_sum: the over all accuracy
-    :param class_acc: the accuracy by class
-    :param: jaccard_sum: the over all jaccord score
-    :param: loss_sum: the over all loss
-    :param model: the model to predict the crop and LOGGING_IMAGE
-    :param val_loader: Dataloader to get the random crop
-    """
-
-    size = len(val_loader)
-    image, target = val_loader.dataset[random.randint(0, size * val_loader.batch_size if val_loader.batch_size else 1)]
-    image = torch.unsqueeze(image.to(DEVICE), 0)
->>>>>>> 16cbe9d6
     pred = model(image).argmax(dim=1).float()
     log_image = get_file(predict_image, predict_scale)
     log_pred = model.predict(log_image.to(DEVICE))
@@ -389,15 +297,10 @@
             tf.summary.scalar(f'val accuracy for class {i}', class_acc[i]/ size, step=step)
 
         tf.summary.scalar('val jaccard score', jaccard_sum / size, step=step)
-<<<<<<< HEAD
         tf.summary.scalar('epoch', epoch, step=step)
         tf.summary.image('val image', torch.permute(image.cpu(), (0, 2, 3, 1)),
                          step=step)
         tf.summary.image('val target', target[rand_index].float().cpu()[None, :, :, None] / OUT_CHANNELS, step=step)
-=======
-        tf.summary.image('val image', torch.permute(image.cpu()/255, (0, 2, 3, 1)), step=step)
-        tf.summary.image('val target', target.float().cpu()[None, :, :, None] / OUT_CHANNELS, step=step)
->>>>>>> 16cbe9d6
         tf.summary.image('val prediction', pred.float().cpu()[:, :, :, None] / OUT_CHANNELS, step=step)
         tf.summary.image('full site prediction input', torch.permute(log_image.cpu(), (0, 2, 3, 1)), step=step)
         tf.summary.image('full site prediction result', log_pred[None, :, :, None], step=step)
@@ -455,8 +358,4 @@
     train_log_dir = 'logs/runs/' + args.name
     summary_writer = tf.summary.create_file_writer(train_log_dir)
 
-<<<<<<< HEAD
-    train(load_model=None, save_model='Models/model.pt')
-=======
-    train(args, load_model=f'Models/model_{args.load}.pt', save_model=f'Models/model_{args.name}.pt')
->>>>>>> 16cbe9d6
+    train(load_model=f'Models/model_{args.load}.pt', save_model=f'Models/model_{args.name}.pt')