--- conflicted
+++ resolved
@@ -81,11 +81,7 @@
     train_loop(train_loader, model, loss_fn, epochs, optimizer, val_loader, save_model)
 
 def train_loop(train_loader: DataLoader, model: DhSegment, loss_fn: torch.nn.Module, epochs: int,
-<<<<<<< HEAD
-               optimizer: torch.optim.Optimizer, val_loader: DataLoader):
-=======
                optimizer: torch.optim.Optimizer, val_loader: DataLoader, save_model: str):
->>>>>>> 4b71ef66
     """
     executes all training epochs. After each epoch a validation round is performed.
     :param train_loader: Dataloader object
@@ -213,15 +209,6 @@
     torch.cuda.empty_cache()
 
 
-<<<<<<< HEAD
-def log_pred(model: DhSegment) -> torch.Tensor:
-    """calls load and predict function for full image prediction
-    :param model: prediction model"""
-    image = get_file(LOGGING_IMAGE)
-    pred = model.predict(image.to(DEVICE))
-    return pred
-
-
 def get_augmentations() -> transforms.Compose:
     """Defines transformations"""
     return transforms.Compose([
@@ -231,8 +218,6 @@
     ])
 
 
-=======
->>>>>>> 4b71ef66
 def get_args() -> argparse.Namespace:
     """defines arguments"""
     parser = argparse.ArgumentParser(description='train')
