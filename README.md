--- conflicted
+++ resolved
@@ -77,13 +77,8 @@
 exported to a page folder within the data folder. If there are already xml files, those will be overwritten.
 
 Example for calling the predict script.
-<<<<<<< HEAD
 ````
 python -m cgprocess.layout_segmentation.predict -d ../../data/ -m models/model_best.pt -t 0.6 -s 0.5 -e -bt 100````
-=======
-```` bash
-python -m cgprocess.layout_segmentation.predict -d ../../data/ -m models/model_best.pt -p 5760 7680 -t 0.6 -s 0.5 -e -bt 100````
->>>>>>> cdbd35d2
 ````
 
 ### Evaluation
@@ -99,15 +94,9 @@
 We added a --uncertainty-predict option to the prediction function to analyze the model's predictions. With this option, the predict
 function does not output the prediction. Instead, it outputs the areas of uncertainty of the models. These areas are all 
 pixels that have a predicted probability under the given threshold for the ground truth class. 
-<<<<<<< HEAD
 For this, images and groud truth are required.
 ````
 python -m cgprocess.layout_segmentation.predict -d data_folder/ -o output_folder/ -m path/to/model/ -a dh_segment -s 0.5 --transkribus-export --uncertainty-predict
-=======
-For this, images and ground truth are required.
-```` bash
-python -m cgprocess.layout_segmentation.predict -d data_folder/ -o output_folder/ -m path/to/model/ -a dh_segment -p 5760 7360 -s 0.5 --transkribus-export --uncertainty-predict
->>>>>>> cdbd35d2
 ````
 
 ## Baseline detection
