--- conflicted
+++ resolved
@@ -12,10 +12,9 @@
 from shapely.geometry import Polygon
 from tqdm import tqdm
 
-from src.OCR.evaluate_ocr import evaluate_lines, calculate_ratio
+from src.OCR.evaluate_ocr import levensthein_distance, calculate_ratio
 from src.baseline_detection.class_config import TEXT_CLASSES
 from src.baseline_detection.utils import get_tag, adjust_path
-
 
 # pylint: disable=duplicate-code
 def extract_textlines(file_path: str) -> Tuple[List[torch.Tensor], List[str]]:
@@ -131,18 +130,10 @@
     pred_texts = [pred_texts[i] for i, _ in mapping]
     gt_texts = [gt_texts[j] for _, j in mapping]
 
-<<<<<<< HEAD
-    lev_dis, lev_med, ratio_list, distance_list, _, bleu_score = evaluate_lines(
-        gt=[gt_texts],
-        ocr=[pred_texts],
-        confidence_list=[[1] * len(pred_texts)]
-    )
-=======
     results = levensthein_distance(gt=[gt_texts],
                                    ocr=[pred_texts],
                                    confidence_list=[[1] * len(pred_texts)])
-    lev_dis, lev_med, ratio_list, distance_list, _, _ = results
->>>>>>> 0d97afa1
+    lev_dis, lev_med, ratio_list, distance_list, _, bleu_score = results
 
     char_ratio = calculate_ratio(distance_list)
     print(f"{prediction_file} correct lines: "
@@ -158,7 +149,6 @@
     return distance_list, bleu_score
 
 
-
 # pylint: disable=duplicate-code
 def get_args() -> argparse.Namespace:
     """
@@ -186,7 +176,6 @@
 
     return parser.parse_args()
 
-
 # pylint: disable=duplicate-code
 def main() -> None:
     """Evaluates baseline predicts."""
