"""Module to compare two transcript files. The transcriptions will be compare region by region and line by line."""
import argparse
import difflib
import json
import os
import statistics
from typing import List, Any, Tuple, Optional

import Levenshtein
import numpy as np
from bs4 import BeautifulSoup
from tqdm import tqdm  # type: ignore
from nltk.translate.bleu_score import sentence_bleu, SmoothingFunction

from src.OCR.utils import adjust_path
from src.OCR.utils import line_has_text


def main(parsed_args: argparse.Namespace) -> None:
    """Compare xml transcript files line by line."""

    confidence_threshold = parsed_args.confidence_threshold

    ground_truth_path = adjust_path(parsed_args.ground_truth_path)
    ocr_path = adjust_path(parsed_args.ocr_path)
    output_path = adjust_path(parsed_args.output_path)

    gt_paths = [
        f[:-4] for f in os.listdir(ground_truth_path) if f.endswith(".xml")
    ]
    ocr_paths = [
        f[:-4] for f in os.listdir(ocr_path) if f.endswith(".xml")
    ]

    if parsed_args.custom_split_file:
        with open(parsed_args.custom_split_file, "r", encoding="utf-8") as file:
            split = json.load(file)
            gt_paths = split["Test"]
    else:
        assert len(gt_paths) == len(ocr_paths), (
            f"Found {len(gt_paths)} ground truth files, but ther are {len(ocr_paths)} "
            f"ocr files. Make sure, for every ground truth file exists an ocr file")

    if output_path and not os.path.exists(output_path):
        print(f"creating {output_path}.")
        os.makedirs(output_path)

    multi_page_distance_list: list = []
    multi_page_bad: list = []
    multi_page_correct: list = []
    multi_page_bad_list: list = []
    bleu_sum = 0.0

    for path in tqdm(gt_paths):
<<<<<<< HEAD
        multi_page_bad_list, multi_page_distance_list, bleu_sum = compare_page(confidence_threshold,
                                                                     multi_page_bad,
                                                                     multi_page_bad_list,
                                                                     multi_page_correct,
                                                                     multi_page_distance_list,
                                                                     parsed_args, path, bleu_sum)

    print(f"overall levensthein distance per character: {calculate_ratio(multi_page_distance_list)}")
    print(f"overall correct lines: {calculate_ratio(multi_page_correct)}")
    print(f"overall bad lines: {calculate_ratio(multi_page_bad)}")
    print(f"overall bleu score: {bleu_sum/len(gt_paths)}")
=======
        results = compare_page(confidence_threshold, parsed_args, path)
        page_correct, page_bad, distance_list, bad_list, bleu_score = results

        multi_page_correct.append(page_correct)
        multi_page_bad.append(page_bad)
        multi_page_distance_list.append(distance_list)
        multi_page_bad_list.append(bad_list)
        bleu_sum += bleu_score

    print(
        f"overall levensthein distance per character: {calculate_ratio(multi_page_distance_list)}")
    print(f"overall correct lines: {calculate_ratio(multi_page_correct)}")
    print(f"overall bad lines: {calculate_ratio(multi_page_bad)}")
    print(f"overall bleu score: {bleu_sum / len(gt_paths)}")
>>>>>>> 0d97afa1

    with open(f"{output_path}multi_page_bad_list.json", "w", encoding="utf8") as file:
        json.dump(multi_page_bad_list, file)


<<<<<<< HEAD
def compare_page(confidence_threshold: float, multi_page_bad: list, multi_page_bad_list: list,
                 multi_page_correct: list,
                 multi_page_distance_list: list, parsed_args: argparse.Namespace,
                 path: str, bleu_sum: float) -> Tuple[list, list, float]:
=======
def compare_page(confidence_threshold: float,
                 parsed_args: argparse.Namespace,
                 path: str) -> Tuple[int, int, List[Tuple[int, int]], np.ndarray, float]:
>>>>>>> 0d97afa1
    """
    Load lines from ground truth and ocr files and compare them directly. This function assumes, that the
    lines are already assigned from one file to the other, and text can be directly compare.
    """
    ground_truth, _, _, _ = read_lines(f"{parsed_args.ground_truth_path}{path}", "TextRegion",
                                       "TextLine")
    ocr, _, confidence_list, _ = read_lines(f"{parsed_args.ocr_path}{path}", "TextRegion",
                                            "TextLine",
                                            confidence=bool(confidence_threshold))
    result = difflib.HtmlDiff().make_file(
        merge_lists_conf(ocr, confidence_list, confidence_threshold),
        merge_lists_conf(ground_truth, confidence_list, confidence_threshold))
    with open(f"{parsed_args.output_path}{path}.html", "w", encoding="utf8") as file:
        file.write(result)
<<<<<<< HEAD
    lev_dis, lev_med, ratio_list, distance_list, text_list, bleu_score = evaluate_lines(ground_truth, ocr,
                                                                            confidence_list,
                                                                            confidence_threshold)
=======
    lev_dis, lev_med, ratio_list, distance_list, text_list, bleu_score = levensthein_distance(
        ground_truth,
        ocr,
        confidence_list,
        confidence_threshold)
>>>>>>> 0d97afa1

    char_ratio = calculate_ratio(distance_list)
    print(
        f"{path} correct lines: {len(np.array(ratio_list)[np.array(ratio_list) == 1.0]) / len(ratio_list)}")
    print(
        f"{path} bad lines: {len(np.array(ratio_list)[np.array(ratio_list) < 0.9]) / len(ratio_list)}")
    print(f"{path} normalized levensthein distance per line: {lev_dis}")
    print(f"{path} normalized levensthein distance per character: {char_ratio}")
    print(f"{path} levensthein median: {lev_med}")
    print(f"{path} levensthein worst line: {min(ratio_list)}\n")
    print(f"{path} bleu score: {bleu_score}\n")

<<<<<<< HEAD
    multi_page_distance_list += distance_list
    multi_page_correct.append((len(np.array(ratio_list)[np.array(ratio_list) == 1.0]), len(ratio_list)))
    multi_page_bad.append((len(np.array(ratio_list)[np.array(ratio_list) < 0.9]), len(ratio_list)))
    multi_page_bad_list += np.array(text_list)[np.array(ratio_list) < 0.9].tolist()
    bleu_sum += bleu_score

    return multi_page_bad_list, multi_page_distance_list, bleu_sum
=======
    page_correct = len(np.array(ratio_list)[np.array(ratio_list) == 1.0])
    page_bad = len(np.array(ratio_list)[np.array(ratio_list) < 0.9])
    page_bad_list = np.array(text_list)[np.array(ratio_list) < 0.9].tolist()

    return page_correct, page_bad, distance_list, page_bad_list, bleu_score
>>>>>>> 0d97afa1


def merge_lists_conf(list_list: List[List[Any]], conf_list: List[List[float]],
                     confidence_threshold: float) -> List[
    Any]:
    """merges a list, which contains lists. This allows for confidence filtering."""
    result = []
    for element_list, conf_region in zip(list_list, conf_list):
        for element, conf in zip(element_list, conf_region):
            if sufficient_confidence(conf, confidence_threshold):
                result.append(element)
    return result


def sufficient_confidence(conf: float, confidence_threshold: Optional[float]) -> bool:
    """Returns True if, the confidence is sufficient."""
    if not confidence_threshold:
        return True
    return conf >= confidence_threshold


def calculate_ratio(data_list: List[Tuple[int, int]]) -> float:
    """Calculate ratio from list containing values and lengths."""
    data_ndarray = np.array(data_list)
    sums = np.sum(data_ndarray, axis=0)
    ratio: float = sums[0] / sums[1]
    return ratio


<<<<<<< HEAD
def evaluate_lines(gt: List[List[str]], ocr: List[List[str]],
                   confidence_list: List[List[float]],
                   confidence_threshold: Optional[float] = None) -> Tuple[
=======
def levensthein_distance(gt: List[List[str]], ocr: List[List[str]],
                         confidence_list: List[List[float]],
                         confidence_threshold: Optional[float] = None) -> Tuple[
>>>>>>> 0d97afa1
    float, float, List[float], List[Tuple[int, int]], List[Tuple[str, str]], float]:
    """
    Computes the levensthein ratio between all lines and returns the mean, median and list of all ratios.
    """
    chencherry = SmoothingFunction()
    ratio_sum = 0.0
    count = 0
    ratio_list = []
    text_list = []
    distance_list = []
    bleu_sum = 0
    for gt_region, ocr_region, conf_region in zip(gt, ocr, confidence_list):
        count += len(gt_region)
        for gt_line, ocr_line, conf in zip(gt_region, ocr_region, conf_region):
            if sufficient_confidence(conf, confidence_threshold):
                bleu_sum += sentence_bleu([ocr_line.split(" ")], gt_line.split(" "),
                                          smoothing_function=chencherry.method1)
                ratio = Levenshtein.ratio(gt_line, ocr_line)
                distance = Levenshtein.distance(gt_line, ocr_line)
                distance_list.append((distance, len(gt_line) + len(ocr_line)))
                text_list.append((gt_line, ocr_line))
                ratio_sum += ratio
                ratio_list.append(ratio)

    return 1 - ratio_sum / count, 1 - statistics.median(
<<<<<<< HEAD
        ratio_list), ratio_list, distance_list, text_list, bleu_sum/count
=======
        ratio_list), ratio_list, distance_list, text_list, bleu_sum / count
>>>>>>> 0d97afa1


def read_lines(
        path: str,
        tag: str,
        child_tag: str,
        confidence: bool = False
) -> Tuple[List[List[str]], List[List[List[Tuple]]], List[List[float]], List[BeautifulSoup]]:
    """
    Reads xml file and extracts all the lines from specified regions.
    :param confidence_threshold: lines below this threshold are ignored
    :param path: path to xml file without xml ending
    :param tag: tag to be found
    :param child_tag: children tag to be found
    :return: Region lists, containing a List of text, line coordinates and confidence for each region seperatly, as
    well as the complete beautiful soup object for all lines
    """
    with open(f"{path}.xml", "r", encoding="utf-8") as file:
        data = file.read()

    bs_data = BeautifulSoup(data, "xml")

    regions = bs_data.find_all(tag)

    region_text_list = []
    region_coords_list = []
    region_conf_list = []
    lines_data = []

    for region in regions:
        lines = region.find_all(child_tag)
        text_list = []
        coords_list = []
        conf_list = []
        for line in lines:
            if line_has_text(line):
                text_list.append(line.TextEquiv.Unicode.contents[0])
                coords_list.append(
                    [tuple(pair.split(",")) for pair in line.Coords["points"].split()])
                conf_list.append(line_confidence(confidence, line))
                lines_data.append(line)
        region_text_list.append(text_list)
        region_coords_list.append(coords_list)
        region_conf_list.append(conf_list)
    return region_text_list, region_coords_list, region_conf_list, lines_data


def line_confidence(confidence: bool, line: BeautifulSoup) -> float:
    """Returns line confidence if confidence is true and line has a conf value else 0.0"""
    if not confidence:
        return 0.0
    if "conf" in line.TextEquiv.attrs:
        return float(line.TextEquiv.attrs["conf"])
    return 0.0


# pylint: disable=duplicate-code
def get_args() -> argparse.Namespace:
    """defines arguments"""
    parser = argparse.ArgumentParser(description="predict")
    parser.add_argument(
        "--ground-truth-path",
        "-gt",
        type=str,
        default="data/ground_truth/",
        help="path for folder with groundtruth xml files. Names have to match exactly to the ocr files",
    )
    parser.add_argument(
        "--ocr-path",
        "-oc",
        type=str,
        default="data/ocr/",
        help="path for folder with ocr prediction xml files. Names have to match exactly to the ground truth files"
    )
    parser.add_argument(
        "--output-path",
        "-o",
        type=str,
        dest="output_path",
        default="data/output/",
        help="path for output folder. This will contain html comparison files for every page.",
    )
    parser.add_argument(
        "--confidence-threshold",
        "-ct",
        type=float,
        dest="confidence_threshold",
        default=None,
        help="Confidence Threshold. Only lines above the threshold are compared. If this is None, or no confidence is "
             "supplied in the ocr xml files, no threshold will be applied.",
    )
    parser.add_argument(
        "--custom-split-file",
        type=str,
        default=None,
        help="Provide path for custom split json file. This should contain a list with file stems "
             "of train, validation and test images. This will only evaluate the test dataset.",
    )
    return parser.parse_args()


if __name__ == "__main__":
    parameter_args = get_args()
    main(parameter_args)<|MERGE_RESOLUTION|>--- conflicted
+++ resolved
@@ -52,19 +52,6 @@
     bleu_sum = 0.0
 
     for path in tqdm(gt_paths):
-<<<<<<< HEAD
-        multi_page_bad_list, multi_page_distance_list, bleu_sum = compare_page(confidence_threshold,
-                                                                     multi_page_bad,
-                                                                     multi_page_bad_list,
-                                                                     multi_page_correct,
-                                                                     multi_page_distance_list,
-                                                                     parsed_args, path, bleu_sum)
-
-    print(f"overall levensthein distance per character: {calculate_ratio(multi_page_distance_list)}")
-    print(f"overall correct lines: {calculate_ratio(multi_page_correct)}")
-    print(f"overall bad lines: {calculate_ratio(multi_page_bad)}")
-    print(f"overall bleu score: {bleu_sum/len(gt_paths)}")
-=======
         results = compare_page(confidence_threshold, parsed_args, path)
         page_correct, page_bad, distance_list, bad_list, bleu_score = results
 
@@ -79,22 +66,14 @@
     print(f"overall correct lines: {calculate_ratio(multi_page_correct)}")
     print(f"overall bad lines: {calculate_ratio(multi_page_bad)}")
     print(f"overall bleu score: {bleu_sum / len(gt_paths)}")
->>>>>>> 0d97afa1
 
     with open(f"{output_path}multi_page_bad_list.json", "w", encoding="utf8") as file:
         json.dump(multi_page_bad_list, file)
 
 
-<<<<<<< HEAD
-def compare_page(confidence_threshold: float, multi_page_bad: list, multi_page_bad_list: list,
-                 multi_page_correct: list,
-                 multi_page_distance_list: list, parsed_args: argparse.Namespace,
-                 path: str, bleu_sum: float) -> Tuple[list, list, float]:
-=======
 def compare_page(confidence_threshold: float,
                  parsed_args: argparse.Namespace,
                  path: str) -> Tuple[int, int, List[Tuple[int, int]], np.ndarray, float]:
->>>>>>> 0d97afa1
     """
     Load lines from ground truth and ocr files and compare them directly. This function assumes, that the
     lines are already assigned from one file to the other, and text can be directly compare.
@@ -109,17 +88,11 @@
         merge_lists_conf(ground_truth, confidence_list, confidence_threshold))
     with open(f"{parsed_args.output_path}{path}.html", "w", encoding="utf8") as file:
         file.write(result)
-<<<<<<< HEAD
-    lev_dis, lev_med, ratio_list, distance_list, text_list, bleu_score = evaluate_lines(ground_truth, ocr,
-                                                                            confidence_list,
-                                                                            confidence_threshold)
-=======
     lev_dis, lev_med, ratio_list, distance_list, text_list, bleu_score = levensthein_distance(
         ground_truth,
         ocr,
         confidence_list,
         confidence_threshold)
->>>>>>> 0d97afa1
 
     char_ratio = calculate_ratio(distance_list)
     print(
@@ -132,21 +105,11 @@
     print(f"{path} levensthein worst line: {min(ratio_list)}\n")
     print(f"{path} bleu score: {bleu_score}\n")
 
-<<<<<<< HEAD
-    multi_page_distance_list += distance_list
-    multi_page_correct.append((len(np.array(ratio_list)[np.array(ratio_list) == 1.0]), len(ratio_list)))
-    multi_page_bad.append((len(np.array(ratio_list)[np.array(ratio_list) < 0.9]), len(ratio_list)))
-    multi_page_bad_list += np.array(text_list)[np.array(ratio_list) < 0.9].tolist()
-    bleu_sum += bleu_score
-
-    return multi_page_bad_list, multi_page_distance_list, bleu_sum
-=======
     page_correct = len(np.array(ratio_list)[np.array(ratio_list) == 1.0])
     page_bad = len(np.array(ratio_list)[np.array(ratio_list) < 0.9])
     page_bad_list = np.array(text_list)[np.array(ratio_list) < 0.9].tolist()
 
     return page_correct, page_bad, distance_list, page_bad_list, bleu_score
->>>>>>> 0d97afa1
 
 
 def merge_lists_conf(list_list: List[List[Any]], conf_list: List[List[float]],
@@ -176,15 +139,9 @@
     return ratio
 
 
-<<<<<<< HEAD
-def evaluate_lines(gt: List[List[str]], ocr: List[List[str]],
-                   confidence_list: List[List[float]],
-                   confidence_threshold: Optional[float] = None) -> Tuple[
-=======
 def levensthein_distance(gt: List[List[str]], ocr: List[List[str]],
                          confidence_list: List[List[float]],
                          confidence_threshold: Optional[float] = None) -> Tuple[
->>>>>>> 0d97afa1
     float, float, List[float], List[Tuple[int, int]], List[Tuple[str, str]], float]:
     """
     Computes the levensthein ratio between all lines and returns the mean, median and list of all ratios.
@@ -210,11 +167,7 @@
                 ratio_list.append(ratio)
 
     return 1 - ratio_sum / count, 1 - statistics.median(
-<<<<<<< HEAD
-        ratio_list), ratio_list, distance_list, text_list, bleu_sum/count
-=======
         ratio_list), ratio_list, distance_list, text_list, bleu_sum / count
->>>>>>> 0d97afa1
 
 
 def read_lines(
