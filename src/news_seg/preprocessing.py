--- conflicted
+++ resolved
@@ -6,14 +6,10 @@
 
 import numpy as np
 import numpy.typing as npt
-<<<<<<< HEAD
-from PIL import Image
-from PIL.Image import BICUBIC, NEAREST  # pylint: disable=no-name-in-module
-=======
->>>>>>> 3473cd22
 from numpy import ndarray
 from PIL import Image
 from PIL.Image import BICUBIC, NEAREST  # pylint: disable=no-name-in-module
+from numpy import ndarray
 from skimage.util.shape import view_as_windows
 
 SCALE = 1
@@ -62,13 +58,7 @@
             data = self.crop_img(data)
         return data
 
-<<<<<<< HEAD
     def load(self, input_path: str, target_path: str, file: str, dataset: str) -> Tuple[Image.Image, ndarray]:
-=======
-    def load(
-        self, input_path: str, target_path: str, file: str
-    ) -> Tuple[Image.Image, ndarray]:
->>>>>>> 3473cd22
         """Load image and target
         :param input_path: path to input image
         :param target_path: path to target
