--- conflicted
+++ resolved
@@ -7,7 +7,6 @@
 import json
 import os
 import warnings
-from multiprocessing import Process, Queue
 from time import time
 from typing import Tuple, Union, Any
 
@@ -294,30 +293,6 @@
 
         self.cross_entropy = CrossEntropyLoss(weight=LOSS_WEIGHTS)
 
-<<<<<<< HEAD
-    @staticmethod
-    def compute_scores(pred: torch.Tensor, targets: torch.Tensor, confusion_metric: MulticlassConfusionMatrix,
-                       jaccard_fun: JaccardIndex, accuracy_fun: MulticlassAccuracy) -> \
-            Tuple[float, float, torch.Tensor]:
-        """
-        Applies argmax on the channel dimension of the prediction to obtain int class values.
-        Then computes jaccard, accuracy and multi class csi score (critical sucess index)
-        :param confusion_metric:
-        :param jaccard_fun:
-        :param accuracy_fun:
-        :param pred: predicition [B,C,H,W]
-        :param targets: target [B,H,W]
-        """
-        pred = torch.argmax(pred, dim=1).type(torch.uint8)
-
-        jaccard = jaccard_fun(pred.flatten(), targets.flatten()).item()
-        accuracy = accuracy_fun(pred.flatten(), targets.flatten()).item()
-        batch_class_acc = multi_class_csi(pred, targets, confusion_metric)
-
-        return jaccard, accuracy, batch_class_acc
-
-=======
->>>>>>> 67693259
     def train(self, epochs: int = 1) -> float:
         """
         executes all training epochs. After each epoch a validation round is performed.
@@ -347,11 +322,7 @@
                         print(f"prediction takes:{pred - start}")
                         loss = self.apply_loss(preds, targets.to(self.device))
                     loss_time = time()
-<<<<<<< HEAD
                     print(f"loss takes:{loss_time - pred}")
-=======
-                    print(f"loss take:{loss_time - pred}")
->>>>>>> 67693259
 
                     # Backpropagation
                     self.optimizer.zero_grad(set_to_none=True)
@@ -496,18 +467,10 @@
             targets = targets.detach().cpu()
             loss += batch_loss.item()
 
-<<<<<<< HEAD
-            batch_class_acc = torch.zeros(OUT_CHANNELS)
-            batch_class_sum = torch.zeros(OUT_CHANNELS)
-
-            result = self.compute_scores(pred, targets, confusion_metric, jaccard_fun,
-                                         accuracy_fun)
-=======
             accuracy, batch_class_acc, batch_class_sum, jaccard = self.calculate_scores(accuracy, jaccard,
                                                                                                   loss_time, pred,
                                                                                                   targets, inputs,
                                                                                                   results)
->>>>>>> 67693259
 
 
 
