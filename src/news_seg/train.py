"""
module for training the hdSegment Model
"""

import argparse
import datetime
import json
import warnings
from typing import List, Tuple, Union

import numpy as np
import torch
from numpy import ndarray
from sklearn.metrics import accuracy_score, jaccard_score
from torch.optim import Adam
from torch.utils import tensorboard
from torch.utils.data import DataLoader
<<<<<<< HEAD
from torch.utils.tensorboard import SummaryWriter  # type: ignore
=======
>>>>>>> 3473cd22
from tqdm import tqdm

# from model import DhSegment
# from news_dataset import NewsDataset
# from preprocessing import Preprocessing, CROP_SIZE, CROP_FACTOR
# from preprocessing import SCALE
# from utils import multi_class_csi

from src.news_seg.model import DhSegment
from src.news_seg.news_dataset import NewsDataset
from src.news_seg.preprocessing import Preprocessing, CROP_SIZE, CROP_FACTOR
from src.news_seg.preprocessing import SCALE
from src.news_seg.utils import multi_class_csi

EPOCHS = 1
DATALOADER_WORKER = 1
IN_CHANNELS, OUT_CHANNELS = 3, 10
VAL_NUMBER = 5

BATCH_SIZE = 32
LEARNING_RATE = 1e-5  # 1e-5 from Paper .001 Standard 0,0001 seems to work well
WEIGHT_DECAY = 1e-6  # 1e-6 from Paper
LOSS_WEIGHTS: List[float] = [
    2.0,
    10.0,
    10.0,
    10.0,
    4.0,
    10.0,
    10.0,
    10.0,
    10.0,
    10.0,
]  # 1 and 5 seems to work well


# set random seed for reproducibility
# torch.manual_seed(42)


def init_model(load: Union[str, None]) -> DhSegment:
    """
    Initialise model
    :param load: contains path to load the model from. If False, the model will be initialised randomly
    :return: loaded model
    """
    # create model
    model = DhSegment(
        [3, 4, 6, 4],
        in_channels=IN_CHANNELS,
        out_channel=OUT_CHANNELS,
        load_resnet_weights=True,
    )
    model = model.float()
    model.freeze_encoder()
    # load model if argument is None, it does nothing
    model.load(load)

    # set mean and std in a model for normalization
    model.means = torch.tensor((0.485, 0.456, 0.406))
    model.stds = torch.tensor((0.229, 0.224, 0.225))
    return model


def load_score(load: Union[str, None]) -> Tuple[float, int, int]:
    """
    Load the score corresponding to the loaded model if requestet, as well as the step value to continue logging.
    """
    best_score = 1000
    step = 0
    epoch = 1
    if args.load_score and load:
        with open(f"scores/model_{args.load}.json", "r", encoding="utf-8") as file:
            best_score, step, epoch = json.load(file)
    return best_score, step, epoch


class Trainer:
    """Training class containing functions for training and validation."""

    def __init__(
<<<<<<< HEAD
            self,
            save_model: str,
            save_score: str,
            load: Union[str, None] = None,
            batch_size: int = BATCH_SIZE,
            learningrate: float = LEARNING_RATE,
=======
        self,
        load: Union[str, None] = None,
        save_model: Union[str, None] = None,
        batch_size: int = BATCH_SIZE,
        learningrate: float = LEARNING_RATE,
>>>>>>> 3473cd22
    ):
        """
        Trainer-class to train DhSegment Model
        :param load: model to load, init random if None
        :param save_model: path to the model savefile
        :param save_score: path to the score savefile
        :param batch_size: size of batches
        :param learningrate: learning-rate
        """

        # init params
        batch_size = args.gpu_count * batch_size
        self.best_score, self.step, self.epoch = load_score(load)
        self.save_model = save_model
        self.save_score = save_score
        self.learningrate: float = learningrate
        self.batch_size: int = batch_size
        self.best_step = 0

        self.model = torch.nn.DataParallel(init_model(load))

        # set optimizer and loss_fn
        self.optimizer = Adam(
            self.model.parameters(), lr=learningrate, weight_decay=WEIGHT_DECAY
        )  # weight_decay=1e-4

        # load data
        preprocessing = Preprocessing(scale=args.scale, crop_factor=args.crop_factor, crop_size=args.crop_size)
        dataset = NewsDataset(preprocessing, image_path=f"{args.data_path}images/",
                              target_path=f"{args.data_path}targets/",
                              limit=args.limit, dataset=args.dataset)

        train_set, validation_set, test_set = dataset.random_split((0.9, 0.05, 0.05))
        print(f"train size: {len(train_set)}, test size: {len(validation_set)}")

        # Turn of augmentations on Validation-set
        validation_set.augmentations = False
        test_set.augmentations = False

        # init dataloader
        self.train_loader = DataLoader(
            train_set,
            batch_size=batch_size,
            shuffle=True,
            num_workers=args.num_workers,
            drop_last=True,
        )
        self.val_loader = DataLoader(
            validation_set,
            batch_size=batch_size,
            shuffle=False,
            num_workers=args.num_workers,
            drop_last=True,
        )
        self.test_loader = DataLoader(
            test_set,
            batch_size=batch_size,
            shuffle=False,
            num_workers=args.num_workers,
            drop_last=True,
        )

        assert len(self.train_loader) > 0 and len(self.val_loader) > 0 and len(
            self.test_loader) > 0, "At least one Dataset is to small to assemble at least one batch"

        # check for cuda
        self.device = args.cuda_device if torch.cuda.is_available() else "cpu"
        print(f"Using {self.device} device")

        self.loss_fn = torch.nn.CrossEntropyLoss(
            weight=torch.tensor(LOSS_WEIGHTS).to(self.device)
        )

    def train(self, epochs: int = 1) -> None:
        """
        executes all training epochs. After each epoch a validation round is performed.
        :param epochs: number of epochs that will be executed
        :return: None
        """

        self.model.to(self.device)
        self.loss_fn.to(self.device)

        for self.epoch in range(self.epoch, epochs + 1):
            self.model.train()

            with tqdm(
                total=(len(self.train_loader)),
                desc=f"Epoch {self.epoch}/{epochs}",
                unit="batche(s)",
            ) as pbar:
                for images, targets in self.train_loader:
                    preds = self.model(images.to(self.device))
                    loss = self.loss_fn(preds, targets.to(self.device))

                    # Backpropagation
                    self.optimizer.zero_grad(set_to_none=True)
                    loss.backward()
                    self.optimizer.step()

                    # update tensor board logs
                    self.step += 1
                    # pylint: disable-next=not-context-manager

<<<<<<< HEAD
                    summary_writer.add_scalar("train loss", loss.item(), global_step=self.step)  # type:ignore
                    # summary_writer.add_scalar('batch mean', images.detach().cpu().mean(),
                    # global_step=self.step) #type:ignore
                    # summary_writer.add_scalar('batch std', images.detach().cpu().std(),
                    # global_step=self.step) #type:ignore
=======
                    summary_writer.add_scalar(
                        "train loss", loss.item(), global_step=self.step
                    )
                    # summary_writer.add_scalar('batch mean', images.detach().cpu().mean(), global_step=self.step)
                    # summary_writer.add_scalar('batch std', images.detach().cpu().std(), global_step=self.step)
>>>>>>> 3473cd22
                    # summary_writer.add_scalar('target batch mean', targets.detach().cpu().float().mean(),
                    # global_step=self.step) #type:ignore
                    # summary_writer.add_scalar('target batch std', targets.detach().cpu().float().std(),
                    # global_step=self.step) #type:ignore

                    # update description
                    pbar.update(1)
                    pbar.set_postfix(**{"loss (batch)": loss.item()})

                    # delete data from gpu cache
                    del images, targets, loss, preds
                    torch.cuda.empty_cache()

                    if self.step % (len(self.train_loader) // VAL_NUMBER) == 0:
                        loss, acc = self.validation()

                        # early stopping
                        score = loss + (1 - acc)
                        if score < self.best_score:
                            # update cur_best value
                            self.best_score = loss + (1 - acc)
                            self.best_step = self.step
                            print(
                                f"saved model because of early stopping with value {loss + (1 - acc)}"
                            )

                            self.model.module.save(self.save_model + "_best") # type: ignore

                    # log the step of current best model
                    # pylint: disable-next=not-context-manager
                    summary_writer.add_scalar(
                        "current best", self.best_step, global_step=self.step
                    )  # type:ignore

            # save model at end of epoch
            self.model.module.save(self.save_model) # type: ignore
            with open(f"{self.save_score}.json", "w", encoding="utf-8") as file:
                json.dump((score, self.step, self.epoch + 1), file)
            summary_writer.flush()

        self.validation(test_validation=True)

    def validation(self, test_validation: bool = False) -> Tuple[float, float]:
        """
        Executes one validation round, containing the evaluation of the current model on the entire validation set.
        jaccard score, accuracy and multiclass accuracy are calculated over the validation set. Multiclass accuracy
        also tracks a class sum value, to handle nan values from MulticlassAccuracy
        Is also being used for test-evaluation at the end of training with another dataset.
        :return: None
        """
        loader = self.test_loader if test_validation else self.val_loader
        self.model.eval()
        size = len(loader)

        loss, jaccard, accuracy, class_acc, class_sum = (
            0,
            0,
            0,
            np.zeros(OUT_CHANNELS),
            np.zeros(OUT_CHANNELS),
        )

        for images, targets in tqdm(
            loader, desc="validation_round", total=size, unit="batch(es)"
        ):
            pred = self.model(images.to(self.device))
            batch_loss = self.loss_fn(pred, targets.to(self.device))

            # detach results
            pred = pred.detach().cpu().numpy()
            targets = targets.detach().cpu().numpy()
            loss += batch_loss.item()

            pred = np.argmax(pred, axis=1)
            jaccard += jaccard_score(targets.flatten(), pred.flatten(), average="macro")
            accuracy += accuracy_score(targets.flatten(), pred.flatten())
            batch_class_acc = multi_class_csi(
                torch.tensor(pred).flatten(), torch.tensor(targets).flatten()
            )
            class_acc += np.nan_to_num(batch_class_acc)
            class_sum += ~np.isnan(
                batch_class_acc
            )  # ignore pylint error. This comparison detects nan values

            del images, targets, pred, batch_loss
            torch.cuda.empty_cache()

        with warnings.catch_warnings():
            warnings.simplefilter("ignore")
            self.val_logging(
                loss / size,
                jaccard / size,
                accuracy / size,
                class_acc / class_sum,
                test_validation,
            )

        self.model.train()

        return loss / size, accuracy / size

    def val_logging(
        self,
        loss: float,
        jaccard: float,
        accuracy: float,
        class_accs: ndarray,
        test_validation: bool,
    ) -> None:
        """Handles logging for loss values and validation images. Per epoch one random cropped image from the
        validation set will be evaluated. Furthermore, one full size image will be predicted and logged.
        :param test_validation: if true the test dataset will be used for validation
        :param loss: loss sum for validation round
        :param jaccard: jaccard score of validation round
        :param accuracy: accuracy of validation round
        :param class_accs: array of accuracy by class
        """
        # select random image and it's target
        loader = self.test_loader if test_validation else self.val_loader
        size = len(loader)
        random_idx = np.random.randint(
            0, (size * loader.batch_size if loader.batch_size else 1)
        )
        image, target = loader.dataset[random_idx]
        image = image[None, :]

        # predict image
        pred = self.model(image.to(self.device)).argmax(dim=1).float()

        environment = "test" if test_validation else "val"

        # update tensor board logs
        # pylint: disable-next=not-context-manager
        summary_writer.add_scalar("epoch", self.epoch, global_step=self.step)  # type:ignore

<<<<<<< HEAD
        summary_writer.add_scalar(f"{environment}/loss", loss, global_step=self.step)  # type:ignore
        summary_writer.add_scalar(f"{environment}/accuracy", accuracy, global_step=self.step)  # type:ignore

        summary_writer.add_scalar(f"{environment}/jaccard score", jaccard, global_step=self.step)  # type:ignore
=======
        summary_writer.add_scalar(f"{environment}/loss", loss, global_step=self.step)
        summary_writer.add_scalar(
            f"{environment}/accuracy", accuracy, global_step=self.step
        )

        summary_writer.add_scalar(
            f"{environment}/jaccard score", jaccard, global_step=self.step
        )
>>>>>>> 3473cd22

        for i, acc in enumerate(class_accs):
            if not np.isnan(acc):
                summary_writer.add_scalar(
                    f"multi-acc-{environment}/class {i}", acc, global_step=self.step
                )  # type:ignore

        summary_writer.add_image(
            f"image/{environment}-input",
            torch.squeeze(image.float().cpu()),
            global_step=self.step,
        )  # type:ignore
        summary_writer.add_image(
            f"image/{environment}-target",
            target.float().cpu()[None, :, :, ] / OUT_CHANNELS,
            global_step=self.step,
        )  # type:ignore
        summary_writer.add_image(
            f"image/{environment}-prediction",
            pred.float().cpu() / OUT_CHANNELS,
            global_step=self.step,
        )  # type:ignore

        print(f"average loss: {loss}")
        print(f"average accuracy: {accuracy}")
        print(f"average jaccard score: {jaccard}")  # Intersection over Union

        del size, image, target, pred
        torch.cuda.empty_cache()


def get_args() -> argparse.Namespace:
    """defines arguments"""
    parser = argparse.ArgumentParser(description="train")
    parser.add_argument(
        "--epochs",
        "-e",
        metavar="EPOCHS",
        type=int,
        default=EPOCHS,
        help="number of epochs to train",
    )
    parser.add_argument(
        "--name",
        "-n",
        metavar="NAME",
        type=str,
        default=datetime.datetime.now().strftime("%Y%m%d-%H%M%S"),
        help="name of run in tensorboard",
    )
    parser.add_argument(
        "--batch-size",
        "-b",
        dest="batch_size",
        metavar="B",
        type=int,
        default=BATCH_SIZE,
        help="Batch size",
    )
    parser.add_argument(
        "--learning-rate",
        "-lr",
        metavar="LR",
        type=float,
        default=LEARNING_RATE,
        help="Learning rate",
        dest="lr",
    )
    parser.add_argument(
        "--scale",
        "-s",
        type=float,
        dest="scale",
        default=SCALE,
        help="Downscaling factor of the images",
    )
    parser.add_argument(
        "--load",
        "-l",
        type=str,
        default=None,
        help="Name of model to load (default is None)",
    )
    parser.add_argument(
        "--data-path",
        "-d",
        type=str,
        dest="data_path",
        default=None,
        help="path for folder with folders 'images' and 'targets'",
    )
    parser.add_argument(
        "--limit",
        type=int,
        default=None,
        help="limit quantity of loaded images for testing purposes",
    )
    parser.add_argument('--crop_size', type=int, default=CROP_SIZE, help='Window size of image cropping')
    parser.add_argument('--crop_factor', type=float, default=CROP_FACTOR, help='Scaling factor for cropping steps')
    parser.add_argument('--dataset', type=str, default="transcribus",
                        help="which dataset to expect. Options are 'transcribus' and 'HLNA2013' "
                             "(europeaner newspaper project)")
    parser.add_argument(
        "--cuda-device", "-c", type=str, default="cuda", help="Cuda device string e.g. cuda:0,1 for multiple gpus"
    )
    parser.add_argument(
        "--torch-seed", "-ts", type=float, default=314.0, help="Torch seed"
    )
    parser.add_argument(
        "--load-score", "-ls", action='store_true',
        help="Whether the score corresponding to the loaded model should be loaded as well."
    )
    parser.add_argument(
        "--gpu-count", "-g", type=int, default=1, help="Number of gpu that should be used for training"
    )
    parser.add_argument(
        "--num-workers", "-w", type=int, default=DATALOADER_WORKER, help="Number of workers for the Dataloader"
    )

    return parser.parse_args()


if __name__ == "__main__":
    args = get_args()
    torch.manual_seed(args.torch_seed)

    # setup tensor board
    train_log_dir = "logs/runs/" + args.name
    summary_writer = tensorboard.SummaryWriter(train_log_dir)

    load_model = f"models/model_{args.load}.pt" if args.load else None

    trainer = Trainer(
        load=load_model,
        save_model=f"models/model_{args.name}",
        save_score=f"scores/model_{args.name}",
        batch_size=args.batch_size,
        learningrate=args.lr,
    )

    trainer.train(epochs=args.epochs)<|MERGE_RESOLUTION|>--- conflicted
+++ resolved
@@ -15,10 +15,7 @@
 from torch.optim import Adam
 from torch.utils import tensorboard
 from torch.utils.data import DataLoader
-<<<<<<< HEAD
 from torch.utils.tensorboard import SummaryWriter  # type: ignore
-=======
->>>>>>> 3473cd22
 from tqdm import tqdm
 
 # from model import DhSegment
@@ -100,20 +97,12 @@
     """Training class containing functions for training and validation."""
 
     def __init__(
-<<<<<<< HEAD
             self,
             save_model: str,
             save_score: str,
             load: Union[str, None] = None,
             batch_size: int = BATCH_SIZE,
             learningrate: float = LEARNING_RATE,
-=======
-        self,
-        load: Union[str, None] = None,
-        save_model: Union[str, None] = None,
-        batch_size: int = BATCH_SIZE,
-        learningrate: float = LEARNING_RATE,
->>>>>>> 3473cd22
     ):
         """
         Trainer-class to train DhSegment Model
@@ -218,19 +207,11 @@
                     self.step += 1
                     # pylint: disable-next=not-context-manager
 
-<<<<<<< HEAD
                     summary_writer.add_scalar("train loss", loss.item(), global_step=self.step)  # type:ignore
                     # summary_writer.add_scalar('batch mean', images.detach().cpu().mean(),
                     # global_step=self.step) #type:ignore
                     # summary_writer.add_scalar('batch std', images.detach().cpu().std(),
                     # global_step=self.step) #type:ignore
-=======
-                    summary_writer.add_scalar(
-                        "train loss", loss.item(), global_step=self.step
-                    )
-                    # summary_writer.add_scalar('batch mean', images.detach().cpu().mean(), global_step=self.step)
-                    # summary_writer.add_scalar('batch std', images.detach().cpu().std(), global_step=self.step)
->>>>>>> 3473cd22
                     # summary_writer.add_scalar('target batch mean', targets.detach().cpu().float().mean(),
                     # global_step=self.step) #type:ignore
                     # summary_writer.add_scalar('target batch std', targets.detach().cpu().float().std(),
@@ -294,7 +275,7 @@
         )
 
         for images, targets in tqdm(
-            loader, desc="validation_round", total=size, unit="batch(es)"
+                loader, desc="validation_round", total=size, unit="batch(es)"
         ):
             pred = self.model(images.to(self.device))
             batch_loss = self.loss_fn(pred, targets.to(self.device))
@@ -332,14 +313,8 @@
 
         return loss / size, accuracy / size
 
-    def val_logging(
-        self,
-        loss: float,
-        jaccard: float,
-        accuracy: float,
-        class_accs: ndarray,
-        test_validation: bool,
-    ) -> None:
+    def val_logging(self, loss: float, jaccard: float, accuracy: float, class_accs: ndarray,
+                    test_validation: bool) -> None:
         """Handles logging for loss values and validation images. Per epoch one random cropped image from the
         validation set will be evaluated. Furthermore, one full size image will be predicted and logged.
         :param test_validation: if true the test dataset will be used for validation
@@ -364,45 +339,34 @@
 
         # update tensor board logs
         # pylint: disable-next=not-context-manager
-        summary_writer.add_scalar("epoch", self.epoch, global_step=self.step)  # type:ignore
-
-<<<<<<< HEAD
-        summary_writer.add_scalar(f"{environment}/loss", loss, global_step=self.step)  # type:ignore
-        summary_writer.add_scalar(f"{environment}/accuracy", accuracy, global_step=self.step)  # type:ignore
-
-        summary_writer.add_scalar(f"{environment}/jaccard score", jaccard, global_step=self.step)  # type:ignore
-=======
+        summary_writer.add_scalar("epoch", self.epoch, global_step=self.step)
+
         summary_writer.add_scalar(f"{environment}/loss", loss, global_step=self.step)
-        summary_writer.add_scalar(
-            f"{environment}/accuracy", accuracy, global_step=self.step
-        )
-
-        summary_writer.add_scalar(
-            f"{environment}/jaccard score", jaccard, global_step=self.step
-        )
->>>>>>> 3473cd22
+        summary_writer.add_scalar(f"{environment}/accuracy", accuracy, global_step=self.step)
+
+        summary_writer.add_scalar(f"{environment}/jaccard score", jaccard, global_step=self.step)
 
         for i, acc in enumerate(class_accs):
             if not np.isnan(acc):
                 summary_writer.add_scalar(
                     f"multi-acc-{environment}/class {i}", acc, global_step=self.step
-                )  # type:ignore
+                )
 
         summary_writer.add_image(
             f"image/{environment}-input",
-            torch.squeeze(image.float().cpu()),
+            torch.permute(image.float().cpu(), (0, 2, 3, 1)),
             global_step=self.step,
-        )  # type:ignore
+        )
         summary_writer.add_image(
             f"image/{environment}-target",
-            target.float().cpu()[None, :, :, ] / OUT_CHANNELS,
+            target.float().cpu()[None, :, :, None] / OUT_CHANNELS,
             global_step=self.step,
-        )  # type:ignore
+        )
         summary_writer.add_image(
             f"image/{environment}-prediction",
-            pred.float().cpu() / OUT_CHANNELS,
+            pred.float().cpu()[:, :, :, None] / OUT_CHANNELS,
             global_step=self.step,
-        )  # type:ignore
+        )
 
         print(f"average loss: {loss}")
         print(f"average accuracy: {accuracy}")
@@ -430,6 +394,13 @@
         type=str,
         default=datetime.datetime.now().strftime("%Y%m%d-%H%M%S"),
         help="name of run in tensorboard",
+    )
+    parser.add_argument(
+        "--predict_image",
+        "-i",
+        type=str,
+        default=PREDICT_IMAGE,
+        help="path for full image prediction",
     )
     parser.add_argument(
         "--batch-size",
@@ -461,43 +432,22 @@
         "--load",
         "-l",
         type=str,
+        dest="load",
         default=None,
-        help="Name of model to load (default is None)",
-    )
-    parser.add_argument(
-        "--data-path",
-        "-d",
-        type=str,
-        dest="data_path",
-        default=None,
-        help="path for folder with folders 'images' and 'targets'",
-    )
-    parser.add_argument(
-        "--limit",
-        type=int,
-        default=None,
-        help="limit quantity of loaded images for testing purposes",
-    )
-    parser.add_argument('--crop_size', type=int, default=CROP_SIZE, help='Window size of image cropping')
-    parser.add_argument('--crop_factor', type=float, default=CROP_FACTOR, help='Scaling factor for cropping steps')
-    parser.add_argument('--dataset', type=str, default="transcribus",
-                        help="which dataset to expect. Options are 'transcribus' and 'HLNA2013' "
-                             "(europeaner newspaper project)")
-    parser.add_argument(
-        "--cuda-device", "-c", type=str, default="cuda", help="Cuda device string e.g. cuda:0,1 for multiple gpus"
+        help="model to load (default is None)",
+    )
+    parser.add_argument(
+        "--predict-scale",
+        "-p",
+        type=float,
+        default=PREDICT_SCALE,
+        help="Downscaling factor of the predict image",
+    )
+    parser.add_argument(
+        "--cuda-device", "-c", type=str, default="cuda:1", help="Cuda device string"
     )
     parser.add_argument(
         "--torch-seed", "-ts", type=float, default=314.0, help="Torch seed"
-    )
-    parser.add_argument(
-        "--load-score", "-ls", action='store_true',
-        help="Whether the score corresponding to the loaded model should be loaded as well."
-    )
-    parser.add_argument(
-        "--gpu-count", "-g", type=int, default=1, help="Number of gpu that should be used for training"
-    )
-    parser.add_argument(
-        "--num-workers", "-w", type=int, default=DATALOADER_WORKER, help="Number of workers for the Dataloader"
     )
 
     return parser.parse_args()
@@ -506,17 +456,18 @@
 if __name__ == "__main__":
     args = get_args()
     torch.manual_seed(args.torch_seed)
+    PREDICT_SCALE = args.predict_scale
+    PREDICT_IMAGE = args.predict_image
 
     # setup tensor board
     train_log_dir = "logs/runs/" + args.name
-    summary_writer = tensorboard.SummaryWriter(train_log_dir)
-
-    load_model = f"models/model_{args.load}.pt" if args.load else None
+    summary_writer = SummaryWriter(train_log_dir)
+
+    load_model = f"Models/model_{args.load}.pt" if args.load else None
 
     trainer = Trainer(
         load=load_model,
-        save_model=f"models/model_{args.name}",
-        save_score=f"scores/model_{args.name}",
+        save_model=f"Models/model_{args.name}",
         batch_size=args.batch_size,
         learningrate=args.lr,
     )
