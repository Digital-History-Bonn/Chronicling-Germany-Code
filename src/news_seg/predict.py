"""Module for predicting newspaper images with trained models. """

import argparse
import os
from threading import Thread
from typing import Dict, List, Tuple, Any

import numpy as np
import torch
from PIL import Image
from numpy import ndarray
from skimage import draw
from torch.nn import DataParallel
from torch.utils.data import DataLoader
from tqdm import tqdm

from script.convert_xml import create_xml
<<<<<<< HEAD
from script.reading_order import PageProperties
from script.transkribus_export import prediction_to_polygons
=======
from script.transkribus_export import prediction_to_polygons, get_reading_order, debug_to_polygons
from src.news_seg import train  # pylint: disable=no-name-in-module
>>>>>>> 0675d5fe
from src.news_seg.class_config import TOLERANCE
from src.news_seg.predict_dataset import PredictDataset
from src.news_seg.train import init_model
from src.news_seg.utils import draw_prediction

DATA_PATH = "../../data/newspaper/input/"
RESULT_PATH = "../../data/output/"

CROP_SIZE = 1024
FINAL_SIZE = (1024, 1024)


# Tolerance pixel for polygon simplification. All points in the simplified object will be within
# the tolerance distance of the original geometry.


def get_args() -> argparse.Namespace:
    """defines arguments"""
    parser = argparse.ArgumentParser(description="predict")
    parser.add_argument(
        "--data-path",
        "-d",
        type=str,
        default=DATA_PATH,
        help="Path for folder with images to be segmented. Images need to be png or jpg. Otherwise they"
             " will be skipped",
    )
    parser.add_argument(
        "--target-path",
        "-tp",
        type=str,
        default="targets/",
        help="Path for folder with targets for debugging. Need to be .npy files.",
    )
    parser.add_argument(
        "--output-path",
        "-o",
        type=str,
        default=None,
        help="path for folder where prediction images are to be saved. If none is given, no images will drawn",
    )
    parser.add_argument(
        "--slices-path",
        "-sp",
        type=str,
        default=None,
        help="path for folder where slices are to be saved. If none is given, no slices will created",
    )
    parser.add_argument(
        "--model-path",
        "-m",
        type=str,
        default="model.pt",
        help="path to model .pt file",
    )
    parser.add_argument(
        "--transkribus-export",
        "-e",
        dest="export",
        action="store_true",
        help="If True, annotation data ist added to xml files inside the page folder. The page folder "
             "needs to be inside the image folder.",
    )
    parser.add_argument(
        "--cuda", type=str, default="cuda", help="Cuda device string"
    )
    parser.add_argument(
        "--threshold",
        "-t",
        type=float,
        default=0.5,
        help="Confidence threshold for assigning a label to a pixel.",
    )
    parser.add_argument(
        "--model-architecture",
        "-a",
        type=str,
        default="dh_segment",
        help="which model to load options are 'dh_segment, trans_unet, dh_segment_small",
    )
    parser.add_argument(
        "--crop-size",
        "-c",
        type=int,
        default=CROP_SIZE,
        help="Size for crops that will be predicted seperatly to prevent a cuda memory overflow",
    )
    parser.add_argument(
        "--batch-size",
        "-b",
        dest="batch_size",
        metavar="B",
        type=int,
        default=1,
        help="Batch size",
    )
    parser.add_argument(
        "--worker-factor",
        "-wf",
        type=int,
        default=2,
        help="Factor for number of workers. There will be gpu_count * worker_factor many Factor.",
    )
    parser.add_argument(
        "--torch-seed", "-ts", type=float, default=314.0, help="Torch seed"
    )
    parser.add_argument(
        "--scale",
        "-s",
        type=float,
        dest="scale",
        default=1,
        help="Downscaling factor of the images. Polygon data will be upscaled accordingly",
    )
    parser.add_argument(
        "--padding",
        "-p",
        dest="pad",
        type=int,
        nargs="+",
        default=FINAL_SIZE,
        help="Size to which the image will be padded to. Has to be a tuple (W, H). "
             "Has to be grater or equal to actual image",
    )
    parser.add_argument(
        "--bbox-threshold",
        "-bt",
        dest="bbox_size",
        type=int,
        default=500,
        help="Threshold for bboxes. Polygons, whose bboxes do not meet the requirement will be ignored. "
             "This will be adjusted depending on the scaling of the image.",
    )
    parser.add_argument(
        "--skip-cbam",
        action="store_true",
        help="Activates cbam skip connection. Does only have an effect if the cbam dhsegment model is used",
    )
    parser.add_argument(
        "--separator-threshold",
        "-st",
        dest="separator_size",
        type=int,
        default=1000,
        help="Threshold for big separators. Only big separators that meet the requirement are valid to "
             "split reading order. This will be adjusted depending on the scaling of the image.",
    )
    parser.add_argument(
        "--area-threshold",
        "-at",
        dest="area_size",
        type=int,
        default=800000,
        help="Threshold for Regions that are large enough to contain a lot of text and will be cut out "
             "for further processing",
    )
    parser.add_argument(
        "--amp",
        action="store_true",
        help="Activates automated mixed precision",
    )

    parser.add_argument(
        "--debug",
        action="store_true",
        help="Activates the debug mode, and returns the models uncertainties",
    )
    return parser.parse_args()


def collate_fn(batch: Any) -> Any:
    """dataloader collate function"""
    return (
        torch.stack([x[0] for x in batch]),
        torch.stack([x[1] for x in batch]),
        [x[2] for x in batch]
    )


def predict(args: argparse.Namespace) -> None:
    """
    Loads all images from the data folder and predicts segmentation.
    Loading is handled through a Dataloader and Dataset. Threads are joined every 10 batches.
    """
    device = args.cuda if torch.cuda.is_available() else "cpu"
    cuda_count = torch.cuda.device_count()

    target_path = args.target_path if args.debug else None
    dataset = PredictDataset(args.data_path,
                             args.scale, args.pad,
                             target_path=target_path)

    print(f"{len(dataset)=}")

    pred_loader = DataLoader(
        dataset,
        batch_size=cuda_count,
        shuffle=False,
        num_workers=args.worker_factor * cuda_count,
        prefetch_factor=2,
        persistent_workers=True,
        pin_memory=True,
        collate_fn=collate_fn
    )
    if device != 'cpu':
<<<<<<< HEAD
        model = DataParallel(init_model(args.model_path, device, args.model_architecture, args.skip_cbam))
    else:
        model = init_model(args.model_path, device, args.model_architecture, args.skip_cbam)
=======
        print(f"Using {device} device")
        model = DataParallel(train.init_model(args.model_path, device, args.model_architecture, args.skip_cbam))
    else:
        print(f"Using {device} device with {cuda_count} gpus")
        model = train.init_model(args.model_path, device, args.model_architecture, args.skip_cbam)
>>>>>>> 0675d5fe

    model.to(device)
    model.eval()
    threads = []

    batch = 0
    for image, target, path in tqdm(
            pred_loader, desc="predicting images", total=len(pred_loader), unit="batches"
    ):
        batch += 1
        threads += execute_prediction(args, device, path, image, target, model, args.debug)

        if batch % 10 == 0:
            for thread in threads:
                thread.join()
            threads = []

    print("Prediction done, waiting for post processing to end")
    for thread in threads:
        thread.join()
    print("Done")


def execute_prediction(args: argparse.Namespace, device: str, paths: List[str], image: torch.Tensor,
                       target: torch.Tensor, model: Any, debug: bool = False) -> List[Thread]:
    """
    Run model to create prediction and start thrads for export.
    Todo: add switch for prediction with and without cropping
    :param args: arguments
    :param device: device, cuda or cpu
    :param paths: image file names
    :param image: image tensor [3, H, W]
    :param model: model to run prediction on
    """
    # shape = (image.shape[1] // args.crop_size, image.shape[2] // args.crop_size)
    # crops = torch.tensor(Preprocessing.crop_img(args.crop_size, 1, np.array(image)))
    # predictions = []
    # dataloader = DataLoader(crops, batch_size=args.batch_size, shuffle=False)
    # for crop in dataloader:
    with torch.autocast(device, enabled=args.amp):
        pred = torch.nn.functional.softmax(model(image.to(device)), dim=1)
    # predictions.append(pred)

    # crops = torch.stack(predictions, dim=0)
    # crops = crops.permute(0, 2, 3, 1)
    # pred = torch.reshape(crops, (shape[0] * args.crop_size, shape[1] * args.crop_size, OUT_CHANNELS))
    # pred = pred.permute(2, 0, 1)
    pred_ndarray = process_prediction(pred, args.threshold) if not debug else process_prediction_debug(pred,
                                                                                                       target.to(
                                                                                                           device),
                                                                                                       args.threshold)
    image_ndarray = image.numpy()

    threads = []
    for i in range(pred_ndarray.shape[0]):
        threads.append(Thread(target=export_polygons, args=(paths[i], pred_ndarray[i], image_ndarray[i], args)))
        if args.output_path:
            draw_prediction(pred_ndarray[i], args.output_path + os.path.splitext(paths[i])[0] + ".png")
        threads[i].start()

    return threads


def export_polygons(file: str, pred: ndarray, image: ndarray, args: argparse.Namespace) -> None:
    """
    Simplify prediction to polygons and export them to an image as well as transcribus xml
    :param args: arguments
    :param file: path
    :param pred: prediction 2d ndarray
    """
    if args.export or args.slices_path or args.output_path:
        reading_order_dict, segmentations, bbox_list = polygon_prediction(pred, args)

        if args.slices_path:
            export_slices(args, file, image, reading_order_dict, segmentations, bbox_list, pred)

        if args.output_path:
            np.save(args.output_path + f"{os.path.splitext(file)[0]}_polygons" + ".npy", pred)
            polygon_pred = draw_polygons_into_image(segmentations, pred.shape)
            draw_prediction(
                polygon_pred,
                args.output_path + f"{os.path.splitext(file)[0]}_polygons" + ".png",
            )
        if args.export:
            export_xml(args, file, reading_order_dict, segmentations)


def export_slices(args: argparse.Namespace, file: str, image: ndarray,
                  reading_order_dict: Dict[int, int], segmentations: Dict[int, List[List[float]]],
                  bbox_list: Dict[int, List[List[float]]], pred: ndarray) -> None:
    """
    Cuts slices out of the input image and applies mask. Those are being saved, sorted by input
    image and reading order on that nespaper page
    :param args: arguments
    :param file: file name
    :param image: input image (c, w, h)
    :param pred: prediction
    :param reading_order_dict: Dictionary for looking up reading order
    :param segmentations: polygons
    :param pred: prediction 2d ndarray uint8
    """
    if not os.path.exists(f"{args.slices_path}{os.path.splitext(file)[0]}"):
        os.makedirs(f"{args.slices_path}{os.path.splitext(file)[0]}")

    mask_list, reading_order_list, mask_bbox_list = get_slicing(segmentations, bbox_list,
                                                                reading_order_dict,
                                                                int(args.area_size * args.scale), pred)

    reading_order_dict = {k: v for v, k in enumerate(np.argsort(np.array(reading_order_list)))}
    for index, mask in enumerate(mask_list):
        bbox = mask_bbox_list[index]
        slice_image = image[:, int(bbox[1]): int(bbox[3]), int(bbox[0]): int(bbox[2]), ]
        mean = np.mean(slice_image, where=mask == 0)
        slice_image = slice_image * mask
        slice_image = np.transpose(slice_image, (1, 2, 0))
        slice_image[slice_image[:, :, ] == (0, 0, 0)] = mean

        Image.fromarray((slice_image * 255).astype(np.uint8)).save(
            f"{args.slices_path}{os.path.splitext(file)[0]}/{reading_order_dict[index]}.png")


def export_xml(args: argparse.Namespace, file: str, reading_order_dict: Dict[int, int],
               segmentations: Dict[int, List[List[float]]]) -> None:
    """
    Open pre created transkribus xml files and save polygon xml data.
    :param args: args
    :param file: xml path
    :param reading_order_dict: reading order value for each index
    :param segmentations: polygon dictionary sorted by labels
    """
    with open(
            f"{args.data_path}page/{os.path.splitext(file)[0]}.xml",
            "r",
            encoding="utf-8",
    ) as xml_file:
        xml_data = create_xml(xml_file.read(), segmentations, reading_order_dict, args.scale)
    with open(
            f"{args.data_path}page/{os.path.splitext(file)[0]}.xml",
            "w",
            encoding="utf-8",
    ) as xml_file:
        xml_file.write(xml_data.prettify())


def polygon_prediction(pred: ndarray, args: argparse.Namespace) -> Tuple[
    Dict[int, int], Dict[int, List[List[float]]], Dict[int, List[List[float]]]]:
    """
    Calls polygon conversion. Original segmentation is first converted to polygons, then those polygons are
    drawn into a ndarray image. Furthermore, regions of sufficient size will be cut out and saved separately if
    required.
    :param args: args
    :param pred: Original prediction ndarray image
    :return: smoothed prediction ndarray image, reading order and segmentation dictionary
    """

<<<<<<< HEAD
    page = PageProperties(bbox_list)
    reading_order_dict = page.get_reading_order()
=======
    if args.debug:
        segmentations, bbox_list = debug_to_polygons(pred)
        reading_order_dict = {i: i for i in range(10_000)}

    else:
        segmentations, bbox_list = prediction_to_polygons(pred, TOLERANCE, int(args.bbox_size * args.scale),
                                                          args.export or args.output_path)

        bbox_ndarray = create_bbox_ndarray(bbox_list)
        reading_order: List[int] = []
        get_reading_order(bbox_ndarray, reading_order, int(args.separator_size * args.scale))
        reading_order_dict = {k: v for v, k in enumerate(reading_order)}
>>>>>>> 0675d5fe

    return reading_order_dict, segmentations, bbox_list


def draw_polygons_into_image(
        segmentations: Dict[int, List[List[float]]], shape: Tuple[int, ...]
) -> ndarray:
    """
    Takes segmentation dictionary and draws polygons with assigned labels into a new image.
    :param shape: shape of original image
    :param segmentations: dictionary assigning labels to polygon lists
    :return: result image as ndarray
    """

    polygon_pred = np.zeros(shape, dtype="uint8")
    for label, segmentation in segmentations.items():
        for polygon in segmentation:
            polygon_ndarray = np.reshape(polygon, (-1, 2)).T
            x_coords, y_coords = draw.polygon(polygon_ndarray[1], polygon_ndarray[0])
            polygon_pred[x_coords, y_coords] = label
    return polygon_pred


def area_sufficient(bbox: List[float], size: int) -> bool:
    """
    Calcaulates wether the area of the region is larger than parameter size.
    :param bbox: bbox list, minx, miny, maxx, maxy
    :param size: size to which the edges must at least sum to
    :return: bool value wether area is large enough
    """
    return (bbox[2] - bbox[0]) * (bbox[3] - bbox[1]) > size


def get_slicing(
        segmentations: Dict[int, List[List[float]]], bbox_list: Dict[int, List[List[float]]],
        reading_order: Dict[int, int], area_size: int, pred: ndarray
) -> Tuple[List[ndarray], List[int], List[List[float]]]:
    """
    Takes segmentation dictionary and slices it in bbox pieces for each polygon
    :param reading_order: assings reading order position to each polygon index
    :param bbox_list: Dictionaray of bboxes sorted after label
    :param shape: shape of original image
    :param segmentations: dictionary assigning labels to polygon lists
    :return: result image as ndarray, reading order list and bbox list which correspond to the chosen regions
    """
    index = 0
    masks: List[ndarray] = []
    reading_order_list: List[int] = []
    mask_bbox_list: List[List[float]] = []
    for label, segmentation in segmentations.items():
        for key, _ in enumerate(segmentation):

            bbox = bbox_list[label][key]
            if area_sufficient(bbox, area_size):
                # polygon_ndarray = np.reshape(polygon, (-1, 2)).T
                # x_coords, y_coords = draw.polygon(polygon_ndarray[1], polygon_ndarray[0])
                create_mask(bbox, index, mask_bbox_list, masks, reading_order, reading_order_list, pred)
            index += 1
    return masks, reading_order_list, mask_bbox_list


def create_mask(bbox: List[float], index: int, mask_bbox_list: List[List[float]], masks: List[ndarray],
                reading_order: Dict[int, int], reading_order_list: List[int],
                pred: ndarray) -> None:
    """
    Draw mask into empyt image and cut out the bbox area. Masks, as well as reading order and bboxes are appended to
    their respective lists for further processing
    :param bbox:
    :param index:
    :param mask_bbox_list:
    :param masks:
    :param reading_order:
    :param reading_order_list:
    :param shape:
    :param x_coords:
    :param y_coords:
    """
    # temp_image = np.zeros(shape, dtype="uint8")
    # temp_image[x_coords, y_coords] = 1
    mask = pred[int(bbox[1]): int(bbox[3]), int(bbox[0]): int(bbox[2])]
    mask = (mask == 4).astype(np.uint8)
    masks.append(mask)
    reading_order_list.append(reading_order[index])
    mask_bbox_list.append(bbox)


def process_prediction(pred: torch.Tensor, threshold: float) -> ndarray:
    """
    Apply argmax to prediction and assign label 0 to all pixel that have a confidence below the threshold.
    :param threshold: confidence threshold for prediction
    :param pred: prediction [B, C, H, W]
    :return: prediction ndarray [B, H, W]
    """
    max_tensor, argmax = torch.max(pred, dim=1)
    argmax = argmax.type(torch.uint8)
    argmax[max_tensor < threshold] = 0
    return argmax.detach().cpu().numpy()  # type: ignore


def process_prediction_debug(prediction: torch.Tensor, target: torch.Tensor, threshold: float) -> np.ndarray:
    """
    Extract uncertain predictions based on the ground truth.
    :param prediction: prediction from model
    :param target: ground truth
    :param threshold: limit for model confidence to consider prediction as certain
    :return numpy array with uncertain pixels [B, H, W]
    """
    # gather the predicted probability for ground truth class
    prediction_for_truth = torch.gather(prediction, 1, target.squeeze(1).long())
    # uncertain are all pixel with a predicted probability below a given treshold
    uncertainty_map: torch.Tensor = prediction_for_truth < threshold

    # create a numpy array with class 6 at uncertain pixels
    mask = uncertainty_map.detach().cpu().numpy()
    uncertainty = np.zeros_like(mask, dtype=np.uint8)
    uncertainty[mask] = 1

    return uncertainty[:, 0, :, :]


if __name__ == "__main__":
    parameter_args = get_args()
    if not os.path.exists(f"{parameter_args.output_path}"):
        os.makedirs(f"{parameter_args.output_path}")
    if not os.path.exists(f"{parameter_args.slices_path}"):
        os.makedirs(f"{parameter_args.slices_path}")

    torch.manual_seed(parameter_args.torch_seed)
    predict(parameter_args)<|MERGE_RESOLUTION|>--- conflicted
+++ resolved
@@ -15,13 +15,8 @@
 from tqdm import tqdm
 
 from script.convert_xml import create_xml
-<<<<<<< HEAD
 from script.reading_order import PageProperties
-from script.transkribus_export import prediction_to_polygons
-=======
-from script.transkribus_export import prediction_to_polygons, get_reading_order, debug_to_polygons
-from src.news_seg import train  # pylint: disable=no-name-in-module
->>>>>>> 0675d5fe
+from script.transkribus_export import prediction_to_polygons, debug_to_polygons
 from src.news_seg.class_config import TOLERANCE
 from src.news_seg.predict_dataset import PredictDataset
 from src.news_seg.train import init_model
@@ -227,17 +222,11 @@
         collate_fn=collate_fn
     )
     if device != 'cpu':
-<<<<<<< HEAD
+        print(f"Using {device} device")
         model = DataParallel(init_model(args.model_path, device, args.model_architecture, args.skip_cbam))
     else:
+        print(f"Using {device} device with {cuda_count} gpus")
         model = init_model(args.model_path, device, args.model_architecture, args.skip_cbam)
-=======
-        print(f"Using {device} device")
-        model = DataParallel(train.init_model(args.model_path, device, args.model_architecture, args.skip_cbam))
-    else:
-        print(f"Using {device} device with {cuda_count} gpus")
-        model = train.init_model(args.model_path, device, args.model_architecture, args.skip_cbam)
->>>>>>> 0675d5fe
 
     model.to(device)
     model.eval()
@@ -393,10 +382,6 @@
     :return: smoothed prediction ndarray image, reading order and segmentation dictionary
     """
 
-<<<<<<< HEAD
-    page = PageProperties(bbox_list)
-    reading_order_dict = page.get_reading_order()
-=======
     if args.debug:
         segmentations, bbox_list = debug_to_polygons(pred)
         reading_order_dict = {i: i for i in range(10_000)}
@@ -405,11 +390,8 @@
         segmentations, bbox_list = prediction_to_polygons(pred, TOLERANCE, int(args.bbox_size * args.scale),
                                                           args.export or args.output_path)
 
-        bbox_ndarray = create_bbox_ndarray(bbox_list)
-        reading_order: List[int] = []
-        get_reading_order(bbox_ndarray, reading_order, int(args.separator_size * args.scale))
-        reading_order_dict = {k: v for v, k in enumerate(reading_order)}
->>>>>>> 0675d5fe
+        page = PageProperties(bbox_list)
+        reading_order_dict = page.get_reading_order()
 
     return reading_order_dict, segmentations, bbox_list
 
